// 引入必要的模块和函数
use crate::client::translate; // 翻译模块
// Windows 特定：使用 IPC（进程间通信）模块中的 Data 结构
#[cfg(windows)]
use crate::ipc::Data;
// 使用 tokio 库用于异步处理
#[cfg(windows)]
use hbb_common::tokio;
// 公共库中的日志和错误处理工具
use hbb_common::{allow_err, log};
// 标准库中用于线程同步的 Arc 和 Mutex
use std::sync::{Arc, Mutex};
// Windows 特定：使用 Duration 表示时间间隔
#[cfg(windows)]
use std::time::Duration;

/// 启动系统托盘图标的功能
pub fn start_tray() {
    // // 如果配置了隐藏托盘图标，则根据平台执行不同操作
    // if crate::ui_interface::get_builtin_option(hbb_common::config::keys::OPTION_HIDE_TRAY) == "Y" {
        // macOS 上，如果隐藏托盘图标，则进入无限循环，防止程序退出
        #[cfg(target_os = "macos")]
        {
            loop {
                std::thread::sleep(std::time::Duration::from_secs(1));
            }
        }
        // 非 macOS 平台则直接返回，不创建托盘图标
        #[cfg(not(target_os = "macos"))]
        {
            return;
        }
<<<<<<< HEAD
    // }
    // // 创建托盘图标，允许出错但记录错误信息
    // allow_err!(make_tray());
=======
    }

    #[cfg(target_os = "linux")]
    crate::server::check_zombie();

    allow_err!(make_tray());
>>>>>>> dd7a1243
}

/// 实际创建系统托盘图标的函数
fn make_tray() -> hbb_common::ResultType<()> {
    // 导入相关模块
    // https://github.com/tauri-apps/tray-icon/blob/dev/examples/tao.rs
    use hbb_common::anyhow::Context;
    use tao::event_loop::{ControlFlow, EventLoopBuilder};
    use tray_icon::{
        menu::{Menu, MenuEvent, MenuItem},
        TrayIcon, TrayIconBuilder, TrayIconEvent as TrayEvent,
    };
    // 根据操作系统选择不同的托盘图标文件
    let icon;
    #[cfg(target_os = "macos")]
    {
        icon = include_bytes!("../res/mac-tray-dark-x2.png"); // use as template, so color is not important
    }
    #[cfg(not(target_os = "macos"))]
    {
        icon = include_bytes!("../res/tray-icon.ico");
    }

    // 加载图标数据，并转换为 RGBA 格式
    let (icon_rgba, icon_width, icon_height) = {
        let image = load_icon_from_asset()
            .unwrap_or(image::load_from_memory(icon).context("Failed to open icon path")?)
            .into_rgba8();
        let (width, height) = image.dimensions();
        let rgba = image.into_raw();
        (rgba, width, height)
    };
    // 创建托盘图标对象
    let icon = tray_icon::Icon::from_rgba(icon_rgba, icon_width, icon_height)
        .context("Failed to open icon")?;

    // 创建事件循环
    let mut event_loop = EventLoopBuilder::new().build();

    // 创建托盘菜单
    let tray_menu = Menu::new();
    let quit_i = MenuItem::new(translate("Stop service".to_owned()), true, None); // 停止服务
    let open_i = MenuItem::new(translate("Open".to_owned()), true, None); // 打开主界面
    tray_menu.append_items(&[&open_i, &quit_i]).ok(); // 添加菜单项
    // 动态生成托盘提示文本（tooltip）
    let tooltip = |count: usize| {
        if count == 0 {
            format!(
                "{} {}",
                crate::get_app_name(),
                translate("Service is running".to_owned()),
            )
        } else {
            format!(
                "{} - {}\n{}",
                crate::get_app_name(),
                translate("Ready".to_owned()),
                translate("{".to_string() + &format!("{count}") + "} sessions"),
            )
        }
    };
    // 托盘图标实例，使用 Arc<Mutex<Option<TrayIcon>>> 来支持跨线程访问
    let mut _tray_icon: Arc<Mutex<Option<TrayIcon>>> = Default::default();

    // 接收菜单点击事件
    let menu_channel = MenuEvent::receiver();
    // 接收托盘图标点击事件
    let tray_channel = TrayEvent::receiver();
    // Windows 特定：设置 IPC 通道，用于获取会话数量
    #[cfg(windows)]
    let (ipc_sender, ipc_receiver) = std::sync::mpsc::channel::<Data>();

    // 打开主界面的操作函数
    let open_func = move || {
        if cfg!(not(feature = "flutter")) {
            crate::run_me::<&str>(vec![]).ok();
            return;
        }
        // macOS：调用特定方法打开无标题文件
        #[cfg(target_os = "macos")]
        crate::platform::macos::handle_application_should_open_untitled_file();
        // Windows：直接运行主程序
        #[cfg(target_os = "windows")]
        {
            // Do not use "start uni link" way, it may not work on some Windows, and pop out error
            // dialog, I found on one user's desktop, but no idea why, Windows is shit.
            // Use `run_me` instead.
            // `allow_multiple_instances` in `flutter/windows/runner/main.cpp` allows only one instance without args.
            crate::run_me::<&str>(vec![]).ok();
        }
        // Linux：尝试通过 D-Bus 调用新连接，失败则运行主程序
        #[cfg(target_os = "linux")]
        {
            // Do not use "xdg-open", it won't read the config.
            if crate::dbus::invoke_new_connection(crate::get_uri_prefix()).is_err() {
                if let Ok(task) = crate::run_me::<&str>(vec![]) {
                    crate::server::CHILD_PROCESS.lock().unwrap().push(task);
                }
            }
        }
    };

    // Windows 特定：启动一个线程用于查询当前会话数
    #[cfg(windows)]
    std::thread::spawn(move || {
        start_query_session_count(ipc_sender.clone());
    });
    // Windows 特定：记录上一次点击时间，防双击触发两次
    #[cfg(windows)]
    let mut last_click = std::time::Instant::now();
    // macOS 特定：设置事件循环为“附件”模式，隐藏 Dock 图标
    #[cfg(target_os = "macos")]
    {
        use tao::platform::macos::EventLoopExtMacOS;
        event_loop.set_activation_policy(tao::platform::macos::ActivationPolicy::Accessory);
    }
    // 运行事件循环
    event_loop.run(move |event, _, control_flow| {
        *control_flow = ControlFlow::WaitUntil(
            std::time::Instant::now() + std::time::Duration::from_millis(100),
        );

        // 初始化时创建托盘图标
        if let tao::event::Event::NewEvents(tao::event::StartCause::Init) = event {
            // We create the icon once the event loop is actually running
            // to prevent issues like https://github.com/tauri-apps/tray-icon/issues/90
            let tray = TrayIconBuilder::new()
                .with_menu(Box::new(tray_menu.clone()))
                .with_tooltip(tooltip(0))
                .with_icon(icon.clone())
                .with_icon_as_template(true) // mac only
                .build();
            match tray {
                Ok(tray) => _tray_icon = Arc::new(Mutex::new(Some(tray))),
                Err(err) => {
                    log::error!("Failed to create tray icon: {}", err);
                }
            };

            // macOS 特定：强制刷新 RunLoop，确保图标立即显示
            // We have to request a redraw here to have the icon actually show up.
            // Tao only exposes a redraw method on the Window so we use core-foundation directly.
            #[cfg(target_os = "macos")]
            unsafe {
                use core_foundation::runloop::{CFRunLoopGetMain, CFRunLoopWakeUp};

                let rl = CFRunLoopGetMain();
                CFRunLoopWakeUp(rl);
            }
        }

        // 处理菜单点击事件
        if let Ok(event) = menu_channel.try_recv() {
            if event.id == quit_i.id() {
                // 点击“停止服务”时卸载服务或退出程序
                /* failed in windows, seems no permission to check system process
                if !crate::check_process("--server", false) {
                    *control_flow = ControlFlow::Exit;
                    return;
                }
                */
                if !crate::platform::uninstall_service(false, false) {
                    *control_flow = ControlFlow::Exit;
                }
            } else if event.id == open_i.id() {
                // 点击“打开”时启动主界面
                open_func();
            }
        }

        // 处理托盘图标点击事件
        if let Ok(_event) = tray_channel.try_recv() {
            #[cfg(target_os = "windows")]
            match _event {
                TrayEvent::Click {
                    button,
                    button_state,
                    ..
                } => {
                    // 左键单击且释放时打开主界面
                    if button == tray_icon::MouseButton::Left
                        && button_state == tray_icon::MouseButtonState::Up
                    {
                        if last_click.elapsed() < std::time::Duration::from_secs(1) {
                            return; // 防止快速双击重复打开
                        }
                        open_func();
                        last_click = std::time::Instant::now();
                    }
                }
                _ => {}
            }
        }

        // Windows 特定：接收 IPC 消息更新会话数量
        #[cfg(windows)]
        if let Ok(data) = ipc_receiver.try_recv() {
            match data {
                Data::ControlledSessionCount(count) => {
                    _tray_icon
                        .lock()
                        .unwrap()
                        .as_mut()
                        .map(|t| t.set_tooltip(Some(tooltip(count))));
                }
                _ => {}
            }
        }
    });
}

/// Windows 特定：异步查询受控会话数量的函数
#[cfg(windows)]
#[tokio::main(flavor = "current_thread")]
async fn start_query_session_count(sender: std::sync::mpsc::Sender<Data>) {
    let mut last_count = 0;
    loop {
        if let Ok(mut c) = crate::ipc::connect(1000, "").await {
            let mut timer = crate::rustdesk_interval(tokio::time::interval(Duration::from_secs(1)));
            loop {
                tokio::select! {
                    res = c.next() => {
                        match res {
                            Err(err) => {
                                log::error!("ipc connection closed: {}", err);
                                break;
                            }

                            Ok(Some(Data::ControlledSessionCount(count))) => {
                                if count != last_count {
                                    last_count = count;
                                    sender.send(Data::ControlledSessionCount(count)).ok();
                                }
                            }
                            _ => {}
                        }
                    }

                    _ = timer.tick() => {
                        c.send(&Data::ControlledSessionCount(0)).await.ok();
                    }
                }
            }
        }
        hbb_common::sleep(1.).await;
    }
}

/// 尝试从 assets 文件夹加载自定义图标
fn load_icon_from_asset() -> Option<image::DynamicImage> {
    // 获取当前可执行文件路径
    let Some(path) = std::env::current_exe().map_or(None, |x| x.parent().map(|x| x.to_path_buf()))
    else {
        return None;
    };
    // 根据平台构建图标路径
    #[cfg(target_os = "macos")]
    let path = path.join("../Frameworks/App.framework/Resources/flutter_assets/assets/icon.png");
    #[cfg(windows)]
    let path = path.join(r"data\flutter_assets\assets\icon.png");
    #[cfg(target_os = "linux")]
    let path = path.join(r"data/flutter_assets/assets/icon.png");
    // 如果图标存在则加载并返回
    if path.exists() {
        if let Ok(image) = image::open(path) {
            return Some(image);
        }
    }
    None
}<|MERGE_RESOLUTION|>--- conflicted
+++ resolved
@@ -30,18 +30,14 @@
         {
             return;
         }
-<<<<<<< HEAD
     // }
     // // 创建托盘图标，允许出错但记录错误信息
     // allow_err!(make_tray());
-=======
-    }
 
     #[cfg(target_os = "linux")]
     crate::server::check_zombie();
 
     allow_err!(make_tray());
->>>>>>> dd7a1243
 }
 
 /// 实际创建系统托盘图标的函数
