--- conflicted
+++ resolved
@@ -1166,14 +1166,7 @@
         v["uuid"] = json!(crate::encode64(hbb_common::get_uuid()));
         v["conn_id"] = json!(self.inner.id);
         v["session_id"] = json!(self.lr.session_id);
-<<<<<<< HEAD
-        // 异步发送审核请求
-        tokio::spawn(async move {
-            allow_err!(Self::post_audit_async(url, v).await);
-        });
-=======
         allow_err!(self.tx_post_seq.send((url, v)));
->>>>>>> dd7a1243
     }
 
     /// 获取需要审核的文件列表
