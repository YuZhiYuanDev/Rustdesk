--- conflicted
+++ resolved
@@ -287,7 +287,6 @@
         ("Keep RustDesk background service", ""),
         ("Ignore Battery Optimizations", ""),
         ("android_open_battery_optimizations_tip", ""),
-<<<<<<< HEAD
         ("Connection not allowed", "Connessione non consentita"),
         ("Use temporary password", "Usa password temporanea"),
         ("Use permanent password", "Usa password permanente"),
@@ -300,22 +299,8 @@
         ("Are you sure you want to restart", "Sei sicuro di voler riavviare?"),
         ("Restarting Remote Device", "Il dispositivo remoto si sta riavviando"),
         ("remote_restarting_tip", "Riavviare il dispositivo remoto"),
-=======
-        ("Connection not allowed", ""),
         ("Legacy mode", ""),
         ("Map mode", ""),
         ("Translate mode", ""),
-        ("Use temporary password", ""),
-        ("Use permanent password", ""),
-        ("Use both passwords", ""),
-        ("Set permanent password", ""),
-        ("Set temporary password length", ""),
-        ("Enable Remote Restart", ""),
-        ("Allow remote restart", ""),
-        ("Restart Remote Device", ""),
-        ("Are you sure you want to restart", ""),
-        ("Restarting Remote Device", ""),
-        ("remote_restarting_tip", ""),
->>>>>>> 48ab5e50
     ].iter().cloned().collect();
 }