--- conflicted
+++ resolved
@@ -34,11 +34,8 @@
     CONTROLLING_SESSION_COUNT.store(count, Ordering::SeqCst);
 }
 
-<<<<<<< HEAD
 // 启动自动更新功能，实际只是获取Sender实例
-=======
 #[allow(dead_code)]
->>>>>>> 9b854d30
 pub fn start_auto_update() {
     let _sender = TX_MSG.lock().unwrap();
 }
@@ -246,14 +243,10 @@
 // 在Windows系统上更新新版本的逻辑
 #[cfg(target_os = "windows")]
 fn update_new_version(is_msi: bool, version: &str, file_path: &PathBuf) {
-<<<<<<< HEAD
-    log::debug!("New version is downloaded, update begin, is msi: {is_msi}, version: {version}, file: {:?}", file_path.to_str()); // 记录更新开始的日志
-=======
     log::debug!(
         "New version is downloaded, update begin, is msi: {is_msi}, version: {version}, file: {:?}",
         file_path.to_str()
-    );
->>>>>>> 9b854d30
+    ); // 记录更新开始的日志
     if let Some(p) = file_path.to_str() {
         if let Some(session_id) = crate::platform::get_current_process_session_id() {
             if is_msi {
@@ -287,11 +280,7 @@
         } else {
             log::error!(
                 "Failed to get the current process session id, Error {}",
-<<<<<<< HEAD
-                io::Error::last_os_error() // 记录获取session ID失败的错误信息
-=======
-                std::io::Error::last_os_error()
->>>>>>> 9b854d30
+                std::io::Error::last_os_error() // 记录获取session ID失败的错误信息
             );
         }
     } else {
