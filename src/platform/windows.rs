--- conflicted
+++ resolved
@@ -1403,9 +1403,7 @@
 // ")
 //     };
 
-<<<<<<< HEAD
 //{tray_shortcuts} has been removed from cmds
-=======
     let install_remote_printer = if install_printer {
         // No need to use `|| true` here.
         // The script will not exit even if `--install-remote-printer` panics.
@@ -1419,7 +1417,6 @@
     // Remember to check if `update_me` need to be changed if changing the `cmds`.
     // No need to merge the existing dup code, because the code in these two functions are too critical.
     // New code should be written in a common function.
->>>>>>> 45c9c505
     let cmds = format!(
         "
 {uninstall_str}
@@ -2433,29 +2430,6 @@
     std::process::exit(0);
 }
 
-<<<<<<< HEAD
-// pub fn get_tray_shortcut(exe: &str, tmp_path: &str) -> ResultType<String> {
-//     Ok(write_cmds(
-//         format!(
-//             "
-// Set oWS = WScript.CreateObject(\"WScript.Shell\")
-// sLinkFile = \"{tmp_path}\\{app_name} Tray.lnk\"
-
-// Set oLink = oWS.CreateShortcut(sLinkFile)
-//     oLink.TargetPath = \"{exe}\"
-//     oLink.Arguments = \"--tray\"
-// oLink.Save
-//         ",
-//             app_name = crate::get_app_name(),
-//         ),
-//         "vbs",
-//         "tray_shortcut",
-//     )?
-//     .to_str()
-//     .unwrap_or("")
-//     .to_owned())
-// }
-=======
 pub fn update_me(debug: bool) -> ResultType<()> {
     let app_name = crate::get_app_name();
     let src_exe = std::env::current_exe()?.to_string_lossy().to_string();
@@ -2636,28 +2610,27 @@
     Ok(())
 }
 
-pub fn get_tray_shortcut(exe: &str, tmp_path: &str) -> ResultType<String> {
-    Ok(write_cmds(
-        format!(
-            "
-Set oWS = WScript.CreateObject(\"WScript.Shell\")
-sLinkFile = \"{tmp_path}\\{app_name} Tray.lnk\"
-
-Set oLink = oWS.CreateShortcut(sLinkFile)
-    oLink.TargetPath = \"{exe}\"
-    oLink.Arguments = \"--tray\"
-oLink.Save
-        ",
-            app_name = crate::get_app_name(),
-        ),
-        "vbs",
-        "tray_shortcut",
-    )?
-    .to_str()
-    .unwrap_or("")
-    .to_owned())
-}
->>>>>>> 45c9c505
+// pub fn get_tray_shortcut(exe: &str, tmp_path: &str) -> ResultType<String> {
+//     Ok(write_cmds(
+//         format!(
+//             "
+// Set oWS = WScript.CreateObject(\"WScript.Shell\")
+// sLinkFile = \"{tmp_path}\\{app_name} Tray.lnk\"
+
+// Set oLink = oWS.CreateShortcut(sLinkFile)
+//     oLink.TargetPath = \"{exe}\"
+//     oLink.Arguments = \"--tray\"
+// oLink.Save
+//         ",
+//             app_name = crate::get_app_name(),
+//         ),
+//         "vbs",
+//         "tray_shortcut",
+//     )?
+//     .to_str()
+//     .unwrap_or("")
+//     .to_owned())
+// }
 
 fn get_import_config(exe: &str) -> String {
     if config::is_outgoing_only() {
