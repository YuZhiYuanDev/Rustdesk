# Generated by pub
# See https://dart.dev/tools/pub/glossary#lockfile
packages:
  _fe_analyzer_shared:
    dependency: transitive
    description:
      name: _fe_analyzer_shared
      url: "https://pub.flutter-io.cn"
    source: hosted
    version: "46.0.0"
  after_layout:
    dependency: transitive
    description:
      name: after_layout
      url: "https://pub.flutter-io.cn"
    source: hosted
    version: "1.2.0"
  analyzer:
    dependency: transitive
    description:
      name: analyzer
      url: "https://pub.flutter-io.cn"
    source: hosted
    version: "4.6.0"
  animations:
    dependency: transitive
    description:
      name: animations
      url: "https://pub.flutter-io.cn"
    source: hosted
    version: "2.0.3"
  archive:
    dependency: transitive
    description:
      name: archive
<<<<<<< HEAD
      url: "https://pub.flutter-io.cn"
=======
      url: "https://mirrors.tuna.tsinghua.edu.cn/dart-pub/"
>>>>>>> 3b3d34fa
    source: hosted
    version: "3.3.1"
  args:
    dependency: transitive
    description:
      name: args
<<<<<<< HEAD
      url: "https://pub.flutter-io.cn"
=======
      url: "https://mirrors.tuna.tsinghua.edu.cn/dart-pub/"
>>>>>>> 3b3d34fa
    source: hosted
    version: "2.3.1"
  async:
    dependency: transitive
    description:
      name: async
<<<<<<< HEAD
      url: "https://pub.flutter-io.cn"
=======
      url: "https://mirrors.tuna.tsinghua.edu.cn/dart-pub/"
>>>>>>> 3b3d34fa
    source: hosted
    version: "2.9.0"
  back_button_interceptor:
    dependency: "direct main"
    description:
      name: back_button_interceptor
      url: "https://pub.flutter-io.cn"
    source: hosted
    version: "6.0.1"
  boolean_selector:
    dependency: transitive
    description:
      name: boolean_selector
<<<<<<< HEAD
      url: "https://pub.flutter-io.cn"
    source: hosted
    version: "2.1.0"
  build:
    dependency: transitive
    description:
      name: build
      url: "https://pub.flutter-io.cn"
    source: hosted
    version: "2.3.0"
  build_config:
    dependency: transitive
    description:
      name: build_config
      url: "https://pub.flutter-io.cn"
    source: hosted
    version: "1.1.0"
  build_daemon:
    dependency: transitive
    description:
      name: build_daemon
      url: "https://pub.flutter-io.cn"
    source: hosted
    version: "3.1.0"
  build_resolvers:
    dependency: transitive
    description:
      name: build_resolvers
      url: "https://pub.flutter-io.cn"
    source: hosted
    version: "2.0.9"
  build_runner:
    dependency: "direct dev"
    description:
      name: build_runner
      url: "https://pub.flutter-io.cn"
    source: hosted
    version: "2.2.0"
  build_runner_core:
    dependency: transitive
    description:
      name: build_runner_core
      url: "https://pub.flutter-io.cn"
    source: hosted
    version: "7.2.3"
  built_collection:
    dependency: transitive
    description:
      name: built_collection
      url: "https://pub.flutter-io.cn"
    source: hosted
    version: "5.1.1"
  built_value:
    dependency: transitive
    description:
      name: built_value
      url: "https://pub.flutter-io.cn"
    source: hosted
    version: "8.4.0"
=======
      url: "https://mirrors.tuna.tsinghua.edu.cn/dart-pub/"
    source: hosted
    version: "2.1.0"
>>>>>>> 3b3d34fa
  cached_network_image:
    dependency: transitive
    description:
      name: cached_network_image
<<<<<<< HEAD
      url: "https://pub.flutter-io.cn"
=======
      url: "https://mirrors.tuna.tsinghua.edu.cn/dart-pub/"
>>>>>>> 3b3d34fa
    source: hosted
    version: "3.2.1"
  cached_network_image_platform_interface:
    dependency: transitive
    description:
      name: cached_network_image_platform_interface
<<<<<<< HEAD
      url: "https://pub.flutter-io.cn"
=======
      url: "https://mirrors.tuna.tsinghua.edu.cn/dart-pub/"
>>>>>>> 3b3d34fa
    source: hosted
    version: "1.0.0"
  cached_network_image_web:
    dependency: transitive
    description:
      name: cached_network_image_web
<<<<<<< HEAD
      url: "https://pub.flutter-io.cn"
=======
      url: "https://mirrors.tuna.tsinghua.edu.cn/dart-pub/"
>>>>>>> 3b3d34fa
    source: hosted
    version: "1.0.1"
  characters:
    dependency: transitive
    description:
      name: characters
<<<<<<< HEAD
      url: "https://pub.flutter-io.cn"
=======
      url: "https://mirrors.tuna.tsinghua.edu.cn/dart-pub/"
>>>>>>> 3b3d34fa
    source: hosted
    version: "1.2.1"
  charcode:
    dependency: transitive
    description:
      name: charcode
<<<<<<< HEAD
      url: "https://pub.flutter-io.cn"
=======
      url: "https://mirrors.tuna.tsinghua.edu.cn/dart-pub/"
>>>>>>> 3b3d34fa
    source: hosted
    version: "1.3.1"
  checked_yaml:
    dependency: transitive
    description:
      name: checked_yaml
      url: "https://pub.flutter-io.cn"
    source: hosted
    version: "2.0.1"
  clock:
    dependency: transitive
    description:
      name: clock
<<<<<<< HEAD
      url: "https://pub.flutter-io.cn"
=======
      url: "https://mirrors.tuna.tsinghua.edu.cn/dart-pub/"
>>>>>>> 3b3d34fa
    source: hosted
    version: "1.1.1"
  code_builder:
    dependency: transitive
    description:
      name: code_builder
      url: "https://pub.flutter-io.cn"
    source: hosted
    version: "4.2.0"
  collection:
    dependency: transitive
    description:
      name: collection
<<<<<<< HEAD
      url: "https://pub.flutter-io.cn"
=======
      url: "https://mirrors.tuna.tsinghua.edu.cn/dart-pub/"
>>>>>>> 3b3d34fa
    source: hosted
    version: "1.16.0"
  contextmenu:
    dependency: "direct main"
    description:
      name: contextmenu
      url: "https://pub.flutter-io.cn"
    source: hosted
    version: "3.0.0"
  convert:
    dependency: transitive
    description:
      name: convert
      url: "https://pub.flutter-io.cn"
    source: hosted
    version: "3.0.2"
  cross_file:
    dependency: transitive
    description:
      name: cross_file
<<<<<<< HEAD
      url: "https://pub.flutter-io.cn"
=======
      url: "https://mirrors.tuna.tsinghua.edu.cn/dart-pub/"
>>>>>>> 3b3d34fa
    source: hosted
    version: "0.3.3+1"
  crypto:
    dependency: transitive
    description:
      name: crypto
<<<<<<< HEAD
      url: "https://pub.flutter-io.cn"
=======
      url: "https://mirrors.tuna.tsinghua.edu.cn/dart-pub/"
>>>>>>> 3b3d34fa
    source: hosted
    version: "3.0.2"
  csslib:
    dependency: transitive
    description:
      name: csslib
<<<<<<< HEAD
      url: "https://pub.flutter-io.cn"
=======
      url: "https://mirrors.tuna.tsinghua.edu.cn/dart-pub/"
>>>>>>> 3b3d34fa
    source: hosted
    version: "0.17.2"
  cupertino_icons:
    dependency: "direct main"
    description:
      name: cupertino_icons
<<<<<<< HEAD
      url: "https://pub.flutter-io.cn"
    source: hosted
    version: "1.0.5"
  dart_style:
    dependency: transitive
    description:
      name: dart_style
      url: "https://pub.flutter-io.cn"
    source: hosted
    version: "2.2.3"
  dash_chat_2:
    dependency: "direct main"
    description:
      path: "."
      ref: feat_maxWidth
      resolved-ref: "3946ecf86d3600b54632fd80d0eb0ef0e74f2d6a"
      url: "https://github.com/fufesou/Dash-Chat-2"
    source: git
    version: "0.0.12"
  desktop_drop:
    dependency: "direct main"
    description:
      name: desktop_drop
      url: "https://pub.flutter-io.cn"
    source: hosted
    version: "0.3.3"
  desktop_multi_window:
    dependency: "direct main"
    description:
      path: "."
      ref: e013c81d75320bbf28adddeaadf462264ee6039d
      resolved-ref: e013c81d75320bbf28adddeaadf462264ee6039d
      url: "https://github.com/Kingtous/rustdesk_desktop_multi_window"
    source: git
    version: "0.1.0"
  device_info_plus:
    dependency: "direct main"
    description:
      name: device_info_plus
      url: "https://pub.flutter-io.cn"
=======
      url: "https://mirrors.tuna.tsinghua.edu.cn/dart-pub/"
    source: hosted
    version: "1.0.5"
  dash_chat_2:
    dependency: "direct main"
    description:
      name: dash_chat_2
      url: "https://mirrors.tuna.tsinghua.edu.cn/dart-pub/"
    source: hosted
    version: "0.0.12"
  device_info:
    dependency: "direct main"
    description:
      name: device_info
      url: "https://mirrors.tuna.tsinghua.edu.cn/dart-pub/"
>>>>>>> 3b3d34fa
    source: hosted
    version: "4.1.2"
  device_info_plus_linux:
    dependency: transitive
    description:
<<<<<<< HEAD
      name: device_info_plus_linux
      url: "https://pub.flutter-io.cn"
=======
      name: device_info_platform_interface
      url: "https://mirrors.tuna.tsinghua.edu.cn/dart-pub/"
>>>>>>> 3b3d34fa
    source: hosted
    version: "3.0.0"
  device_info_plus_macos:
    dependency: transitive
    description:
      name: device_info_plus_macos
      url: "https://pub.flutter-io.cn"
    source: hosted
    version: "3.0.0"
  device_info_plus_platform_interface:
    dependency: transitive
    description:
      name: device_info_plus_platform_interface
      url: "https://pub.flutter-io.cn"
    source: hosted
    version: "3.0.0"
  device_info_plus_web:
    dependency: transitive
    description:
      name: device_info_plus_web
      url: "https://pub.flutter-io.cn"
    source: hosted
    version: "3.0.0"
  device_info_plus_windows:
    dependency: transitive
    description:
      name: device_info_plus_windows
      url: "https://pub.flutter-io.cn"
    source: hosted
    version: "4.0.0"
  draggable_float_widget:
    dependency: "direct main"
    description:
      name: draggable_float_widget
<<<<<<< HEAD
      url: "https://pub.flutter-io.cn"
=======
      url: "https://mirrors.tuna.tsinghua.edu.cn/dart-pub/"
>>>>>>> 3b3d34fa
    source: hosted
    version: "0.0.2"
  event_bus:
    dependency: transitive
    description:
      name: event_bus
<<<<<<< HEAD
      url: "https://pub.flutter-io.cn"
=======
      url: "https://mirrors.tuna.tsinghua.edu.cn/dart-pub/"
>>>>>>> 3b3d34fa
    source: hosted
    version: "2.0.0"
  external_path:
    dependency: "direct main"
    description:
      name: external_path
<<<<<<< HEAD
      url: "https://pub.flutter-io.cn"
=======
      url: "https://mirrors.tuna.tsinghua.edu.cn/dart-pub/"
>>>>>>> 3b3d34fa
    source: hosted
    version: "1.0.1"
  fake_async:
    dependency: transitive
    description:
      name: fake_async
<<<<<<< HEAD
      url: "https://pub.flutter-io.cn"
=======
      url: "https://mirrors.tuna.tsinghua.edu.cn/dart-pub/"
>>>>>>> 3b3d34fa
    source: hosted
    version: "1.3.1"
  ffi:
    dependency: "direct main"
    description:
      name: ffi
<<<<<<< HEAD
      url: "https://pub.flutter-io.cn"
=======
      url: "https://mirrors.tuna.tsinghua.edu.cn/dart-pub/"
>>>>>>> 3b3d34fa
    source: hosted
    version: "2.0.1"
  file:
    dependency: transitive
    description:
      name: file
<<<<<<< HEAD
      url: "https://pub.flutter-io.cn"
=======
      url: "https://mirrors.tuna.tsinghua.edu.cn/dart-pub/"
>>>>>>> 3b3d34fa
    source: hosted
    version: "6.1.2"
  firebase_analytics:
    dependency: "direct main"
    description:
      name: firebase_analytics
<<<<<<< HEAD
      url: "https://pub.flutter-io.cn"
    source: hosted
    version: "9.3.1"
=======
      url: "https://mirrors.tuna.tsinghua.edu.cn/dart-pub/"
    source: hosted
    version: "9.3.0"
>>>>>>> 3b3d34fa
  firebase_analytics_platform_interface:
    dependency: transitive
    description:
      name: firebase_analytics_platform_interface
<<<<<<< HEAD
      url: "https://pub.flutter-io.cn"
    source: hosted
    version: "3.3.1"
=======
      url: "https://mirrors.tuna.tsinghua.edu.cn/dart-pub/"
    source: hosted
    version: "3.3.0"
>>>>>>> 3b3d34fa
  firebase_analytics_web:
    dependency: transitive
    description:
      name: firebase_analytics_web
<<<<<<< HEAD
      url: "https://pub.flutter-io.cn"
    source: hosted
    version: "0.4.2+1"
=======
      url: "https://mirrors.tuna.tsinghua.edu.cn/dart-pub/"
    source: hosted
    version: "0.4.2"
>>>>>>> 3b3d34fa
  firebase_core:
    dependency: transitive
    description:
      name: firebase_core
<<<<<<< HEAD
      url: "https://pub.flutter-io.cn"
    source: hosted
    version: "1.20.1"
=======
      url: "https://mirrors.tuna.tsinghua.edu.cn/dart-pub/"
    source: hosted
    version: "1.20.0"
>>>>>>> 3b3d34fa
  firebase_core_platform_interface:
    dependency: transitive
    description:
      name: firebase_core_platform_interface
<<<<<<< HEAD
      url: "https://pub.flutter-io.cn"
=======
      url: "https://mirrors.tuna.tsinghua.edu.cn/dart-pub/"
>>>>>>> 3b3d34fa
    source: hosted
    version: "4.5.0"
  firebase_core_web:
    dependency: transitive
    description:
      name: firebase_core_web
<<<<<<< HEAD
      url: "https://pub.flutter-io.cn"
=======
      url: "https://mirrors.tuna.tsinghua.edu.cn/dart-pub/"
>>>>>>> 3b3d34fa
    source: hosted
    version: "1.7.1"
  fixnum:
    dependency: transitive
    description:
      name: fixnum
<<<<<<< HEAD
      url: "https://pub.flutter-io.cn"
=======
      url: "https://mirrors.tuna.tsinghua.edu.cn/dart-pub/"
>>>>>>> 3b3d34fa
    source: hosted
    version: "1.0.1"
  flutter:
    dependency: "direct main"
    description: flutter
    source: sdk
    version: "0.0.0"
  flutter_blurhash:
    dependency: transitive
    description:
      name: flutter_blurhash
<<<<<<< HEAD
      url: "https://pub.flutter-io.cn"
=======
      url: "https://mirrors.tuna.tsinghua.edu.cn/dart-pub/"
>>>>>>> 3b3d34fa
    source: hosted
    version: "0.7.0"
  flutter_breadcrumb:
    dependency: "direct main"
    description:
      name: flutter_breadcrumb
<<<<<<< HEAD
      url: "https://pub.flutter-io.cn"
=======
      url: "https://mirrors.tuna.tsinghua.edu.cn/dart-pub/"
>>>>>>> 3b3d34fa
    source: hosted
    version: "1.0.1"
  flutter_cache_manager:
    dependency: transitive
    description:
      name: flutter_cache_manager
<<<<<<< HEAD
      url: "https://pub.flutter-io.cn"
=======
      url: "https://mirrors.tuna.tsinghua.edu.cn/dart-pub/"
>>>>>>> 3b3d34fa
    source: hosted
    version: "3.3.0"
  flutter_launcher_icons:
    dependency: "direct dev"
    description:
      name: flutter_launcher_icons
<<<<<<< HEAD
      url: "https://pub.flutter-io.cn"
=======
      url: "https://mirrors.tuna.tsinghua.edu.cn/dart-pub/"
>>>>>>> 3b3d34fa
    source: hosted
    version: "0.9.3"
  flutter_parsed_text:
    dependency: transitive
    description:
      name: flutter_parsed_text
<<<<<<< HEAD
      url: "https://pub.flutter-io.cn"
=======
      url: "https://mirrors.tuna.tsinghua.edu.cn/dart-pub/"
>>>>>>> 3b3d34fa
    source: hosted
    version: "2.2.1"
  flutter_plugin_android_lifecycle:
    dependency: transitive
    description:
      name: flutter_plugin_android_lifecycle
<<<<<<< HEAD
      url: "https://pub.flutter-io.cn"
=======
      url: "https://mirrors.tuna.tsinghua.edu.cn/dart-pub/"
>>>>>>> 3b3d34fa
    source: hosted
    version: "2.0.7"
  flutter_rust_bridge:
    dependency: "direct main"
    description:
<<<<<<< HEAD
      path: frb_dart
      ref: master
      resolved-ref: e5adce55eea0b74d3680e66a2c5252edf17b07e1
      url: "https://github.com/SoLongAndThanksForAllThePizza/flutter_rust_bridge"
    source: git
    version: "1.32.0"
=======
      name: flutter_rust_bridge
      url: "https://mirrors.tuna.tsinghua.edu.cn/dart-pub/"
    source: hosted
    version: "1.41.0"
  flutter_smart_dialog:
    dependency: "direct main"
    description:
      name: flutter_smart_dialog
      url: "https://mirrors.tuna.tsinghua.edu.cn/dart-pub/"
    source: hosted
    version: "4.5.4+1"
>>>>>>> 3b3d34fa
  flutter_test:
    dependency: "direct dev"
    description: flutter
    source: sdk
    version: "0.0.0"
  flutter_web_plugins:
    dependency: transitive
    description: flutter
    source: sdk
    version: "0.0.0"
<<<<<<< HEAD
  freezed:
    dependency: "direct dev"
    description:
      name: freezed
      url: "https://pub.flutter-io.cn"
    source: hosted
    version: "2.1.0+1"
  freezed_annotation:
    dependency: "direct main"
    description:
      name: freezed_annotation
      url: "https://pub.flutter-io.cn"
    source: hosted
    version: "2.1.0"
  frontend_server_client:
    dependency: transitive
    description:
      name: frontend_server_client
      url: "https://pub.flutter-io.cn"
    source: hosted
    version: "2.1.3"
  get:
    dependency: "direct main"
    description:
      name: get
      url: "https://pub.flutter-io.cn"
    source: hosted
    version: "4.6.5"
  glob:
    dependency: transitive
    description:
      name: glob
      url: "https://pub.flutter-io.cn"
    source: hosted
    version: "2.1.0"
  graphs:
    dependency: transitive
    description:
      name: graphs
      url: "https://pub.flutter-io.cn"
    source: hosted
    version: "2.1.0"
=======
>>>>>>> 3b3d34fa
  html:
    dependency: transitive
    description:
      name: html
<<<<<<< HEAD
      url: "https://pub.flutter-io.cn"
=======
      url: "https://mirrors.tuna.tsinghua.edu.cn/dart-pub/"
>>>>>>> 3b3d34fa
    source: hosted
    version: "0.15.0"
  http:
    dependency: "direct main"
    description:
      name: http
<<<<<<< HEAD
      url: "https://pub.flutter-io.cn"
    source: hosted
    version: "0.13.5"
  http_multi_server:
    dependency: transitive
    description:
      name: http_multi_server
      url: "https://pub.flutter-io.cn"
    source: hosted
    version: "3.2.1"
=======
      url: "https://mirrors.tuna.tsinghua.edu.cn/dart-pub/"
    source: hosted
    version: "0.13.5"
>>>>>>> 3b3d34fa
  http_parser:
    dependency: transitive
    description:
      name: http_parser
<<<<<<< HEAD
      url: "https://pub.flutter-io.cn"
=======
      url: "https://mirrors.tuna.tsinghua.edu.cn/dart-pub/"
>>>>>>> 3b3d34fa
    source: hosted
    version: "4.0.1"
  image:
    dependency: "direct main"
    description:
      name: image
<<<<<<< HEAD
      url: "https://pub.flutter-io.cn"
=======
      url: "https://mirrors.tuna.tsinghua.edu.cn/dart-pub/"
>>>>>>> 3b3d34fa
    source: hosted
    version: "3.2.0"
  image_picker:
    dependency: "direct main"
    description:
      name: image_picker
<<<<<<< HEAD
      url: "https://pub.flutter-io.cn"
=======
      url: "https://mirrors.tuna.tsinghua.edu.cn/dart-pub/"
>>>>>>> 3b3d34fa
    source: hosted
    version: "0.8.5+3"
  image_picker_android:
    dependency: transitive
    description:
      name: image_picker_android
<<<<<<< HEAD
      url: "https://pub.flutter-io.cn"
=======
      url: "https://mirrors.tuna.tsinghua.edu.cn/dart-pub/"
>>>>>>> 3b3d34fa
    source: hosted
    version: "0.8.5+2"
  image_picker_for_web:
    dependency: transitive
    description:
      name: image_picker_for_web
<<<<<<< HEAD
      url: "https://pub.flutter-io.cn"
=======
      url: "https://mirrors.tuna.tsinghua.edu.cn/dart-pub/"
>>>>>>> 3b3d34fa
    source: hosted
    version: "2.1.8"
  image_picker_ios:
    dependency: transitive
    description:
      name: image_picker_ios
<<<<<<< HEAD
      url: "https://pub.flutter-io.cn"
=======
      url: "https://mirrors.tuna.tsinghua.edu.cn/dart-pub/"
>>>>>>> 3b3d34fa
    source: hosted
    version: "0.8.5+6"
  image_picker_platform_interface:
    dependency: transitive
    description:
      name: image_picker_platform_interface
<<<<<<< HEAD
      url: "https://pub.flutter-io.cn"
=======
      url: "https://mirrors.tuna.tsinghua.edu.cn/dart-pub/"
>>>>>>> 3b3d34fa
    source: hosted
    version: "2.6.1"
  intl:
    dependency: transitive
    description:
      name: intl
<<<<<<< HEAD
      url: "https://pub.flutter-io.cn"
=======
      url: "https://mirrors.tuna.tsinghua.edu.cn/dart-pub/"
>>>>>>> 3b3d34fa
    source: hosted
    version: "0.17.0"
  io:
    dependency: transitive
    description:
      name: io
      url: "https://pub.flutter-io.cn"
    source: hosted
    version: "1.0.3"
  js:
    dependency: transitive
    description:
      name: js
<<<<<<< HEAD
      url: "https://pub.flutter-io.cn"
=======
      url: "https://mirrors.tuna.tsinghua.edu.cn/dart-pub/"
>>>>>>> 3b3d34fa
    source: hosted
    version: "0.6.4"
  json_annotation:
    dependency: transitive
    description:
      name: json_annotation
      url: "https://pub.flutter-io.cn"
    source: hosted
    version: "4.6.0"
  logging:
    dependency: transitive
    description:
      name: logging
      url: "https://pub.flutter-io.cn"
    source: hosted
    version: "1.0.2"
  matcher:
    dependency: transitive
    description:
      name: matcher
<<<<<<< HEAD
      url: "https://pub.flutter-io.cn"
=======
      url: "https://mirrors.tuna.tsinghua.edu.cn/dart-pub/"
>>>>>>> 3b3d34fa
    source: hosted
    version: "0.12.12"
  material_color_utilities:
    dependency: transitive
    description:
      name: material_color_utilities
<<<<<<< HEAD
      url: "https://pub.flutter-io.cn"
=======
      url: "https://mirrors.tuna.tsinghua.edu.cn/dart-pub/"
>>>>>>> 3b3d34fa
    source: hosted
    version: "0.1.5"
  menu_base:
    dependency: transitive
    description:
      name: menu_base
      url: "https://pub.flutter-io.cn"
    source: hosted
    version: "0.1.1"
  meta:
    dependency: transitive
    description:
      name: meta
<<<<<<< HEAD
      url: "https://pub.flutter-io.cn"
=======
      url: "https://mirrors.tuna.tsinghua.edu.cn/dart-pub/"
>>>>>>> 3b3d34fa
    source: hosted
    version: "1.8.0"
  mime:
    dependency: transitive
    description:
      name: mime
      url: "https://pub.flutter-io.cn"
    source: hosted
    version: "1.0.2"
  nested:
    dependency: transitive
    description:
      name: nested
<<<<<<< HEAD
      url: "https://pub.flutter-io.cn"
=======
      url: "https://mirrors.tuna.tsinghua.edu.cn/dart-pub/"
>>>>>>> 3b3d34fa
    source: hosted
    version: "1.0.0"
  octo_image:
    dependency: transitive
    description:
      name: octo_image
<<<<<<< HEAD
      url: "https://pub.flutter-io.cn"
    source: hosted
    version: "1.0.2"
  package_config:
    dependency: transitive
    description:
      name: package_config
      url: "https://pub.flutter-io.cn"
    source: hosted
    version: "2.1.0"
  package_info_plus:
    dependency: "direct main"
    description:
      name: package_info_plus
      url: "https://pub.flutter-io.cn"
=======
      url: "https://mirrors.tuna.tsinghua.edu.cn/dart-pub/"
    source: hosted
    version: "1.0.2"
  package_info:
    dependency: "direct main"
    description:
      name: package_info
      url: "https://mirrors.tuna.tsinghua.edu.cn/dart-pub/"
>>>>>>> 3b3d34fa
    source: hosted
    version: "1.4.3+1"
  package_info_plus_linux:
    dependency: transitive
    description:
      name: package_info_plus_linux
      url: "https://pub.flutter-io.cn"
    source: hosted
    version: "1.0.5"
  package_info_plus_macos:
    dependency: transitive
    description:
      name: package_info_plus_macos
      url: "https://pub.flutter-io.cn"
    source: hosted
    version: "1.3.0"
  package_info_plus_platform_interface:
    dependency: transitive
    description:
      name: package_info_plus_platform_interface
      url: "https://pub.flutter-io.cn"
    source: hosted
    version: "1.0.2"
  package_info_plus_web:
    dependency: transitive
    description:
      name: package_info_plus_web
      url: "https://pub.flutter-io.cn"
    source: hosted
    version: "1.0.5"
  package_info_plus_windows:
    dependency: transitive
    description:
      name: package_info_plus_windows
      url: "https://pub.flutter-io.cn"
    source: hosted
    version: "2.0.0"
  path:
    dependency: transitive
    description:
      name: path
<<<<<<< HEAD
      url: "https://pub.flutter-io.cn"
=======
      url: "https://mirrors.tuna.tsinghua.edu.cn/dart-pub/"
>>>>>>> 3b3d34fa
    source: hosted
    version: "1.8.2"
  path_provider:
    dependency: "direct main"
    description:
      name: path_provider
<<<<<<< HEAD
      url: "https://pub.flutter-io.cn"
=======
      url: "https://mirrors.tuna.tsinghua.edu.cn/dart-pub/"
>>>>>>> 3b3d34fa
    source: hosted
    version: "2.0.11"
  path_provider_android:
    dependency: transitive
    description:
      name: path_provider_android
<<<<<<< HEAD
      url: "https://pub.flutter-io.cn"
    source: hosted
    version: "2.0.19"
=======
      url: "https://mirrors.tuna.tsinghua.edu.cn/dart-pub/"
    source: hosted
    version: "2.0.17"
>>>>>>> 3b3d34fa
  path_provider_ios:
    dependency: transitive
    description:
      name: path_provider_ios
<<<<<<< HEAD
      url: "https://pub.flutter-io.cn"
=======
      url: "https://mirrors.tuna.tsinghua.edu.cn/dart-pub/"
>>>>>>> 3b3d34fa
    source: hosted
    version: "2.0.11"
  path_provider_linux:
    dependency: transitive
    description:
      name: path_provider_linux
<<<<<<< HEAD
      url: "https://pub.flutter-io.cn"
=======
      url: "https://mirrors.tuna.tsinghua.edu.cn/dart-pub/"
>>>>>>> 3b3d34fa
    source: hosted
    version: "2.1.7"
  path_provider_macos:
    dependency: transitive
    description:
      name: path_provider_macos
<<<<<<< HEAD
      url: "https://pub.flutter-io.cn"
=======
      url: "https://mirrors.tuna.tsinghua.edu.cn/dart-pub/"
>>>>>>> 3b3d34fa
    source: hosted
    version: "2.0.6"
  path_provider_platform_interface:
    dependency: transitive
    description:
      name: path_provider_platform_interface
<<<<<<< HEAD
      url: "https://pub.flutter-io.cn"
=======
      url: "https://mirrors.tuna.tsinghua.edu.cn/dart-pub/"
>>>>>>> 3b3d34fa
    source: hosted
    version: "2.0.4"
  path_provider_windows:
    dependency: transitive
    description:
      name: path_provider_windows
<<<<<<< HEAD
      url: "https://pub.flutter-io.cn"
    source: hosted
    version: "2.1.2"
=======
      url: "https://mirrors.tuna.tsinghua.edu.cn/dart-pub/"
    source: hosted
    version: "2.0.7"
>>>>>>> 3b3d34fa
  pedantic:
    dependency: transitive
    description:
      name: pedantic
<<<<<<< HEAD
      url: "https://pub.flutter-io.cn"
=======
      url: "https://mirrors.tuna.tsinghua.edu.cn/dart-pub/"
>>>>>>> 3b3d34fa
    source: hosted
    version: "1.11.1"
  petitparser:
    dependency: transitive
    description:
      name: petitparser
<<<<<<< HEAD
      url: "https://pub.flutter-io.cn"
=======
      url: "https://mirrors.tuna.tsinghua.edu.cn/dart-pub/"
>>>>>>> 3b3d34fa
    source: hosted
    version: "5.0.0"
  platform:
    dependency: transitive
    description:
      name: platform
<<<<<<< HEAD
      url: "https://pub.flutter-io.cn"
=======
      url: "https://mirrors.tuna.tsinghua.edu.cn/dart-pub/"
>>>>>>> 3b3d34fa
    source: hosted
    version: "3.1.0"
  plugin_platform_interface:
    dependency: transitive
    description:
      name: plugin_platform_interface
<<<<<<< HEAD
      url: "https://pub.flutter-io.cn"
=======
      url: "https://mirrors.tuna.tsinghua.edu.cn/dart-pub/"
>>>>>>> 3b3d34fa
    source: hosted
    version: "2.1.2"
  pool:
    dependency: transitive
    description:
      name: pool
      url: "https://pub.flutter-io.cn"
    source: hosted
    version: "1.5.1"
  process:
    dependency: transitive
    description:
      name: process
<<<<<<< HEAD
      url: "https://pub.flutter-io.cn"
=======
      url: "https://mirrors.tuna.tsinghua.edu.cn/dart-pub/"
>>>>>>> 3b3d34fa
    source: hosted
    version: "4.2.4"
  provider:
    dependency: "direct main"
    description:
      name: provider
<<<<<<< HEAD
      url: "https://pub.flutter-io.cn"
    source: hosted
    version: "6.0.3"
  pub_semver:
    dependency: transitive
    description:
      name: pub_semver
      url: "https://pub.flutter-io.cn"
    source: hosted
    version: "2.1.1"
  pubspec_parse:
    dependency: transitive
    description:
      name: pubspec_parse
      url: "https://pub.flutter-io.cn"
    source: hosted
    version: "1.2.0"
=======
      url: "https://mirrors.tuna.tsinghua.edu.cn/dart-pub/"
    source: hosted
    version: "6.0.3"
>>>>>>> 3b3d34fa
  qr_code_scanner:
    dependency: "direct main"
    description:
      name: qr_code_scanner
<<<<<<< HEAD
      url: "https://pub.flutter-io.cn"
    source: hosted
    version: "1.0.1"
=======
      url: "https://mirrors.tuna.tsinghua.edu.cn/dart-pub/"
    source: hosted
    version: "1.0.0"
>>>>>>> 3b3d34fa
  quiver:
    dependency: transitive
    description:
      name: quiver
<<<<<<< HEAD
      url: "https://pub.flutter-io.cn"
=======
      url: "https://mirrors.tuna.tsinghua.edu.cn/dart-pub/"
>>>>>>> 3b3d34fa
    source: hosted
    version: "3.1.0"
  rxdart:
    dependency: transitive
    description:
      name: rxdart
<<<<<<< HEAD
      url: "https://pub.flutter-io.cn"
    source: hosted
    version: "0.27.5"
  screen_retriever:
    dependency: transitive
    description:
      name: screen_retriever
      url: "https://pub.flutter-io.cn"
    source: hosted
    version: "0.1.2"
  scroll_pos:
    dependency: "direct main"
    description:
      name: scroll_pos
      url: "https://pub.flutter-io.cn"
    source: hosted
    version: "0.3.0"
=======
      url: "https://mirrors.tuna.tsinghua.edu.cn/dart-pub/"
    source: hosted
    version: "0.27.5"
>>>>>>> 3b3d34fa
  settings_ui:
    dependency: "direct main"
    description:
      name: settings_ui
<<<<<<< HEAD
      url: "https://pub.flutter-io.cn"
=======
      url: "https://mirrors.tuna.tsinghua.edu.cn/dart-pub/"
>>>>>>> 3b3d34fa
    source: hosted
    version: "2.0.2"
  shared_preferences:
    dependency: "direct main"
    description:
      name: shared_preferences
<<<<<<< HEAD
      url: "https://pub.flutter-io.cn"
=======
      url: "https://mirrors.tuna.tsinghua.edu.cn/dart-pub/"
>>>>>>> 3b3d34fa
    source: hosted
    version: "2.0.15"
  shared_preferences_android:
    dependency: transitive
    description:
      name: shared_preferences_android
<<<<<<< HEAD
      url: "https://pub.flutter-io.cn"
=======
      url: "https://mirrors.tuna.tsinghua.edu.cn/dart-pub/"
>>>>>>> 3b3d34fa
    source: hosted
    version: "2.0.12"
  shared_preferences_ios:
    dependency: transitive
    description:
      name: shared_preferences_ios
<<<<<<< HEAD
      url: "https://pub.flutter-io.cn"
=======
      url: "https://mirrors.tuna.tsinghua.edu.cn/dart-pub/"
>>>>>>> 3b3d34fa
    source: hosted
    version: "2.1.1"
  shared_preferences_linux:
    dependency: transitive
    description:
      name: shared_preferences_linux
<<<<<<< HEAD
      url: "https://pub.flutter-io.cn"
=======
      url: "https://mirrors.tuna.tsinghua.edu.cn/dart-pub/"
>>>>>>> 3b3d34fa
    source: hosted
    version: "2.1.1"
  shared_preferences_macos:
    dependency: transitive
    description:
      name: shared_preferences_macos
<<<<<<< HEAD
      url: "https://pub.flutter-io.cn"
=======
      url: "https://mirrors.tuna.tsinghua.edu.cn/dart-pub/"
>>>>>>> 3b3d34fa
    source: hosted
    version: "2.0.4"
  shared_preferences_platform_interface:
    dependency: transitive
    description:
      name: shared_preferences_platform_interface
<<<<<<< HEAD
      url: "https://pub.flutter-io.cn"
=======
      url: "https://mirrors.tuna.tsinghua.edu.cn/dart-pub/"
>>>>>>> 3b3d34fa
    source: hosted
    version: "2.0.0"
  shared_preferences_web:
    dependency: transitive
    description:
      name: shared_preferences_web
<<<<<<< HEAD
      url: "https://pub.flutter-io.cn"
=======
      url: "https://mirrors.tuna.tsinghua.edu.cn/dart-pub/"
>>>>>>> 3b3d34fa
    source: hosted
    version: "2.0.4"
  shared_preferences_windows:
    dependency: transitive
    description:
      name: shared_preferences_windows
<<<<<<< HEAD
      url: "https://pub.flutter-io.cn"
=======
      url: "https://mirrors.tuna.tsinghua.edu.cn/dart-pub/"
>>>>>>> 3b3d34fa
    source: hosted
    version: "2.1.1"
  shelf:
    dependency: transitive
    description:
      name: shelf
      url: "https://pub.flutter-io.cn"
    source: hosted
    version: "1.3.2"
  shelf_web_socket:
    dependency: transitive
    description:
      name: shelf_web_socket
      url: "https://pub.flutter-io.cn"
    source: hosted
    version: "1.0.2"
  shortid:
    dependency: transitive
    description:
      name: shortid
      url: "https://pub.flutter-io.cn"
    source: hosted
    version: "0.1.2"
  sky_engine:
    dependency: transitive
    description: flutter
    source: sdk
    version: "0.0.99"
  source_gen:
    dependency: transitive
    description:
      name: source_gen
      url: "https://pub.flutter-io.cn"
    source: hosted
    version: "1.2.2"
  source_span:
    dependency: transitive
    description:
      name: source_span
<<<<<<< HEAD
      url: "https://pub.flutter-io.cn"
    source: hosted
    version: "1.9.0"
=======
      url: "https://mirrors.tuna.tsinghua.edu.cn/dart-pub/"
    source: hosted
    version: "1.8.2"
>>>>>>> 3b3d34fa
  sqflite:
    dependency: transitive
    description:
      name: sqflite
<<<<<<< HEAD
      url: "https://pub.flutter-io.cn"
=======
      url: "https://mirrors.tuna.tsinghua.edu.cn/dart-pub/"
>>>>>>> 3b3d34fa
    source: hosted
    version: "2.0.3+1"
  sqflite_common:
    dependency: transitive
    description:
      name: sqflite_common
<<<<<<< HEAD
      url: "https://pub.flutter-io.cn"
=======
      url: "https://mirrors.tuna.tsinghua.edu.cn/dart-pub/"
>>>>>>> 3b3d34fa
    source: hosted
    version: "2.2.1+1"
  stack_trace:
    dependency: transitive
    description:
      name: stack_trace
<<<<<<< HEAD
      url: "https://pub.flutter-io.cn"
=======
      url: "https://mirrors.tuna.tsinghua.edu.cn/dart-pub/"
>>>>>>> 3b3d34fa
    source: hosted
    version: "1.10.0"
  stream_channel:
    dependency: transitive
    description:
      name: stream_channel
<<<<<<< HEAD
      url: "https://pub.flutter-io.cn"
=======
      url: "https://mirrors.tuna.tsinghua.edu.cn/dart-pub/"
>>>>>>> 3b3d34fa
    source: hosted
    version: "2.1.0"
  stream_transform:
    dependency: transitive
    description:
      name: stream_transform
      url: "https://pub.flutter-io.cn"
    source: hosted
    version: "2.0.0"
  string_scanner:
    dependency: transitive
    description:
      name: string_scanner
<<<<<<< HEAD
      url: "https://pub.flutter-io.cn"
    source: hosted
    version: "1.1.1"
=======
      url: "https://mirrors.tuna.tsinghua.edu.cn/dart-pub/"
    source: hosted
    version: "1.1.0"
>>>>>>> 3b3d34fa
  synchronized:
    dependency: transitive
    description:
      name: synchronized
<<<<<<< HEAD
      url: "https://pub.flutter-io.cn"
=======
      url: "https://mirrors.tuna.tsinghua.edu.cn/dart-pub/"
>>>>>>> 3b3d34fa
    source: hosted
    version: "3.0.0+2"
  term_glyph:
    dependency: transitive
    description:
      name: term_glyph
<<<<<<< HEAD
      url: "https://pub.flutter-io.cn"
=======
      url: "https://mirrors.tuna.tsinghua.edu.cn/dart-pub/"
>>>>>>> 3b3d34fa
    source: hosted
    version: "1.2.1"
  test_api:
    dependency: transitive
    description:
      name: test_api
<<<<<<< HEAD
      url: "https://pub.flutter-io.cn"
=======
      url: "https://mirrors.tuna.tsinghua.edu.cn/dart-pub/"
>>>>>>> 3b3d34fa
    source: hosted
    version: "0.4.12"
  timing:
    dependency: transitive
    description:
      name: timing
      url: "https://pub.flutter-io.cn"
    source: hosted
    version: "1.0.0"
  toggle_switch:
    dependency: "direct main"
    description:
      name: toggle_switch
<<<<<<< HEAD
      url: "https://pub.flutter-io.cn"
    source: hosted
    version: "1.4.0"
  tray_manager:
    dependency: "direct main"
    description:
      path: "."
      ref: "3aa37c86e47ea748e7b5507cbe59f2c54ebdb23a"
      resolved-ref: "3aa37c86e47ea748e7b5507cbe59f2c54ebdb23a"
      url: "https://github.com/Kingtous/rustdesk_tray_manager"
    source: git
    version: "0.1.8"
=======
      url: "https://mirrors.tuna.tsinghua.edu.cn/dart-pub/"
    source: hosted
    version: "1.4.0"
>>>>>>> 3b3d34fa
  tuple:
    dependency: "direct main"
    description:
      name: tuple
<<<<<<< HEAD
      url: "https://pub.flutter-io.cn"
=======
      url: "https://mirrors.tuna.tsinghua.edu.cn/dart-pub/"
>>>>>>> 3b3d34fa
    source: hosted
    version: "2.0.0"
  typed_data:
    dependency: transitive
    description:
      name: typed_data
<<<<<<< HEAD
      url: "https://pub.flutter-io.cn"
=======
      url: "https://mirrors.tuna.tsinghua.edu.cn/dart-pub/"
>>>>>>> 3b3d34fa
    source: hosted
    version: "1.3.1"
  url_launcher:
    dependency: "direct main"
    description:
      name: url_launcher
<<<<<<< HEAD
      url: "https://pub.flutter-io.cn"
=======
      url: "https://mirrors.tuna.tsinghua.edu.cn/dart-pub/"
>>>>>>> 3b3d34fa
    source: hosted
    version: "6.1.5"
  url_launcher_android:
    dependency: transitive
    description:
      name: url_launcher_android
<<<<<<< HEAD
      url: "https://pub.flutter-io.cn"
=======
      url: "https://mirrors.tuna.tsinghua.edu.cn/dart-pub/"
>>>>>>> 3b3d34fa
    source: hosted
    version: "6.0.17"
  url_launcher_ios:
    dependency: transitive
    description:
      name: url_launcher_ios
<<<<<<< HEAD
      url: "https://pub.flutter-io.cn"
=======
      url: "https://mirrors.tuna.tsinghua.edu.cn/dart-pub/"
>>>>>>> 3b3d34fa
    source: hosted
    version: "6.0.17"
  url_launcher_linux:
    dependency: transitive
    description:
      name: url_launcher_linux
<<<<<<< HEAD
      url: "https://pub.flutter-io.cn"
=======
      url: "https://mirrors.tuna.tsinghua.edu.cn/dart-pub/"
>>>>>>> 3b3d34fa
    source: hosted
    version: "3.0.1"
  url_launcher_macos:
    dependency: transitive
    description:
      name: url_launcher_macos
<<<<<<< HEAD
      url: "https://pub.flutter-io.cn"
=======
      url: "https://mirrors.tuna.tsinghua.edu.cn/dart-pub/"
>>>>>>> 3b3d34fa
    source: hosted
    version: "3.0.1"
  url_launcher_platform_interface:
    dependency: transitive
    description:
      name: url_launcher_platform_interface
<<<<<<< HEAD
      url: "https://pub.flutter-io.cn"
=======
      url: "https://mirrors.tuna.tsinghua.edu.cn/dart-pub/"
>>>>>>> 3b3d34fa
    source: hosted
    version: "2.1.0"
  url_launcher_web:
    dependency: transitive
    description:
      name: url_launcher_web
<<<<<<< HEAD
      url: "https://pub.flutter-io.cn"
=======
      url: "https://mirrors.tuna.tsinghua.edu.cn/dart-pub/"
>>>>>>> 3b3d34fa
    source: hosted
    version: "2.0.13"
  url_launcher_windows:
    dependency: transitive
    description:
      name: url_launcher_windows
<<<<<<< HEAD
      url: "https://pub.flutter-io.cn"
=======
      url: "https://mirrors.tuna.tsinghua.edu.cn/dart-pub/"
>>>>>>> 3b3d34fa
    source: hosted
    version: "3.0.1"
  uuid:
    dependency: transitive
    description:
      name: uuid
<<<<<<< HEAD
      url: "https://pub.flutter-io.cn"
=======
      url: "https://mirrors.tuna.tsinghua.edu.cn/dart-pub/"
>>>>>>> 3b3d34fa
    source: hosted
    version: "3.0.6"
  vector_math:
    dependency: transitive
    description:
      name: vector_math
<<<<<<< HEAD
      url: "https://pub.flutter-io.cn"
=======
      url: "https://mirrors.tuna.tsinghua.edu.cn/dart-pub/"
>>>>>>> 3b3d34fa
    source: hosted
    version: "2.1.2"
  video_player:
    dependency: transitive
    description:
      name: video_player
<<<<<<< HEAD
      url: "https://pub.flutter-io.cn"
=======
      url: "https://mirrors.tuna.tsinghua.edu.cn/dart-pub/"
>>>>>>> 3b3d34fa
    source: hosted
    version: "2.4.6"
  video_player_android:
    dependency: transitive
    description:
      name: video_player_android
<<<<<<< HEAD
      url: "https://pub.flutter-io.cn"
=======
      url: "https://mirrors.tuna.tsinghua.edu.cn/dart-pub/"
>>>>>>> 3b3d34fa
    source: hosted
    version: "2.3.8"
  video_player_avfoundation:
    dependency: transitive
    description:
      name: video_player_avfoundation
<<<<<<< HEAD
      url: "https://pub.flutter-io.cn"
=======
      url: "https://mirrors.tuna.tsinghua.edu.cn/dart-pub/"
>>>>>>> 3b3d34fa
    source: hosted
    version: "2.3.5"
  video_player_platform_interface:
    dependency: transitive
    description:
      name: video_player_platform_interface
<<<<<<< HEAD
      url: "https://pub.flutter-io.cn"
=======
      url: "https://mirrors.tuna.tsinghua.edu.cn/dart-pub/"
>>>>>>> 3b3d34fa
    source: hosted
    version: "5.1.4"
  video_player_web:
    dependency: transitive
    description:
      name: video_player_web
<<<<<<< HEAD
      url: "https://pub.flutter-io.cn"
    source: hosted
    version: "2.0.12"
  visibility_detector:
    dependency: "direct main"
    description:
      name: visibility_detector
      url: "https://pub.flutter-io.cn"
    source: hosted
    version: "0.3.3"
=======
      url: "https://mirrors.tuna.tsinghua.edu.cn/dart-pub/"
    source: hosted
    version: "2.0.12"
>>>>>>> 3b3d34fa
  wakelock:
    dependency: "direct main"
    description:
      name: wakelock
<<<<<<< HEAD
      url: "https://pub.flutter-io.cn"
=======
      url: "https://mirrors.tuna.tsinghua.edu.cn/dart-pub/"
>>>>>>> 3b3d34fa
    source: hosted
    version: "0.5.6"
  wakelock_macos:
    dependency: transitive
    description:
      name: wakelock_macos
<<<<<<< HEAD
      url: "https://pub.flutter-io.cn"
=======
      url: "https://mirrors.tuna.tsinghua.edu.cn/dart-pub/"
>>>>>>> 3b3d34fa
    source: hosted
    version: "0.4.0"
  wakelock_platform_interface:
    dependency: transitive
    description:
      name: wakelock_platform_interface
<<<<<<< HEAD
      url: "https://pub.flutter-io.cn"
=======
      url: "https://mirrors.tuna.tsinghua.edu.cn/dart-pub/"
>>>>>>> 3b3d34fa
    source: hosted
    version: "0.3.0"
  wakelock_web:
    dependency: transitive
    description:
      name: wakelock_web
<<<<<<< HEAD
      url: "https://pub.flutter-io.cn"
=======
      url: "https://mirrors.tuna.tsinghua.edu.cn/dart-pub/"
>>>>>>> 3b3d34fa
    source: hosted
    version: "0.4.0"
  wakelock_windows:
    dependency: transitive
    description:
      name: wakelock_windows
<<<<<<< HEAD
      url: "https://pub.flutter-io.cn"
=======
      url: "https://mirrors.tuna.tsinghua.edu.cn/dart-pub/"
>>>>>>> 3b3d34fa
    source: hosted
    version: "0.2.0"
  watcher:
    dependency: transitive
    description:
      name: watcher
      url: "https://pub.flutter-io.cn"
    source: hosted
    version: "1.0.1"
  web_socket_channel:
    dependency: transitive
    description:
      name: web_socket_channel
      url: "https://pub.flutter-io.cn"
    source: hosted
    version: "2.2.0"
  win32:
    dependency: transitive
    description:
      name: win32
<<<<<<< HEAD
      url: "https://pub.flutter-io.cn"
    source: hosted
    version: "2.7.0"
  window_manager:
    dependency: "direct main"
    description:
      path: "."
      ref: "799ef079e87938c3f4340591b4330c2598f38bb9"
      resolved-ref: "799ef079e87938c3f4340591b4330c2598f38bb9"
      url: "https://github.com/Kingtous/rustdesk_window_manager"
    source: git
    version: "0.2.5"
=======
      url: "https://mirrors.tuna.tsinghua.edu.cn/dart-pub/"
    source: hosted
    version: "2.6.1"
>>>>>>> 3b3d34fa
  xdg_directories:
    dependency: transitive
    description:
      name: xdg_directories
<<<<<<< HEAD
      url: "https://pub.flutter-io.cn"
=======
      url: "https://mirrors.tuna.tsinghua.edu.cn/dart-pub/"
>>>>>>> 3b3d34fa
    source: hosted
    version: "0.2.0+1"
  xml:
    dependency: transitive
    description:
      name: xml
<<<<<<< HEAD
      url: "https://pub.flutter-io.cn"
=======
      url: "https://mirrors.tuna.tsinghua.edu.cn/dart-pub/"
>>>>>>> 3b3d34fa
    source: hosted
    version: "6.1.0"
  yaml:
    dependency: transitive
    description:
      name: yaml
<<<<<<< HEAD
      url: "https://pub.flutter-io.cn"
=======
      url: "https://mirrors.tuna.tsinghua.edu.cn/dart-pub/"
>>>>>>> 3b3d34fa
    source: hosted
    version: "3.1.1"
  zxing2:
    dependency: "direct main"
    description:
      name: zxing2
<<<<<<< HEAD
      url: "https://pub.flutter-io.cn"
=======
      url: "https://mirrors.tuna.tsinghua.edu.cn/dart-pub/"
>>>>>>> 3b3d34fa
    source: hosted
    version: "0.1.0"
sdks:
  dart: ">=2.17.0 <3.0.0"
  flutter: ">=3.0.0"<|MERGE_RESOLUTION|>--- conflicted
+++ resolved
@@ -33,33 +33,21 @@
     dependency: transitive
     description:
       name: archive
-<<<<<<< HEAD
-      url: "https://pub.flutter-io.cn"
-=======
-      url: "https://mirrors.tuna.tsinghua.edu.cn/dart-pub/"
->>>>>>> 3b3d34fa
+      url: "https://pub.flutter-io.cn"
     source: hosted
     version: "3.3.1"
   args:
     dependency: transitive
     description:
       name: args
-<<<<<<< HEAD
-      url: "https://pub.flutter-io.cn"
-=======
-      url: "https://mirrors.tuna.tsinghua.edu.cn/dart-pub/"
->>>>>>> 3b3d34fa
+      url: "https://pub.flutter-io.cn"
     source: hosted
     version: "2.3.1"
   async:
     dependency: transitive
     description:
       name: async
-<<<<<<< HEAD
-      url: "https://pub.flutter-io.cn"
-=======
-      url: "https://mirrors.tuna.tsinghua.edu.cn/dart-pub/"
->>>>>>> 3b3d34fa
+      url: "https://pub.flutter-io.cn"
     source: hosted
     version: "2.9.0"
   back_button_interceptor:
@@ -73,7 +61,6 @@
     dependency: transitive
     description:
       name: boolean_selector
-<<<<<<< HEAD
       url: "https://pub.flutter-io.cn"
     source: hosted
     version: "2.1.0"
@@ -132,65 +119,40 @@
       name: built_value
       url: "https://pub.flutter-io.cn"
     source: hosted
-    version: "8.4.0"
-=======
-      url: "https://mirrors.tuna.tsinghua.edu.cn/dart-pub/"
-    source: hosted
-    version: "2.1.0"
->>>>>>> 3b3d34fa
+    version: "8.4.1"
   cached_network_image:
     dependency: transitive
     description:
       name: cached_network_image
-<<<<<<< HEAD
-      url: "https://pub.flutter-io.cn"
-=======
-      url: "https://mirrors.tuna.tsinghua.edu.cn/dart-pub/"
->>>>>>> 3b3d34fa
+      url: "https://pub.flutter-io.cn"
     source: hosted
     version: "3.2.1"
   cached_network_image_platform_interface:
     dependency: transitive
     description:
       name: cached_network_image_platform_interface
-<<<<<<< HEAD
-      url: "https://pub.flutter-io.cn"
-=======
-      url: "https://mirrors.tuna.tsinghua.edu.cn/dart-pub/"
->>>>>>> 3b3d34fa
+      url: "https://pub.flutter-io.cn"
     source: hosted
     version: "1.0.0"
   cached_network_image_web:
     dependency: transitive
     description:
       name: cached_network_image_web
-<<<<<<< HEAD
-      url: "https://pub.flutter-io.cn"
-=======
-      url: "https://mirrors.tuna.tsinghua.edu.cn/dart-pub/"
->>>>>>> 3b3d34fa
+      url: "https://pub.flutter-io.cn"
     source: hosted
     version: "1.0.1"
   characters:
     dependency: transitive
     description:
       name: characters
-<<<<<<< HEAD
-      url: "https://pub.flutter-io.cn"
-=======
-      url: "https://mirrors.tuna.tsinghua.edu.cn/dart-pub/"
->>>>>>> 3b3d34fa
+      url: "https://pub.flutter-io.cn"
     source: hosted
     version: "1.2.1"
   charcode:
     dependency: transitive
     description:
       name: charcode
-<<<<<<< HEAD
-      url: "https://pub.flutter-io.cn"
-=======
-      url: "https://mirrors.tuna.tsinghua.edu.cn/dart-pub/"
->>>>>>> 3b3d34fa
+      url: "https://pub.flutter-io.cn"
     source: hosted
     version: "1.3.1"
   checked_yaml:
@@ -204,11 +166,7 @@
     dependency: transitive
     description:
       name: clock
-<<<<<<< HEAD
-      url: "https://pub.flutter-io.cn"
-=======
-      url: "https://mirrors.tuna.tsinghua.edu.cn/dart-pub/"
->>>>>>> 3b3d34fa
+      url: "https://pub.flutter-io.cn"
     source: hosted
     version: "1.1.1"
   code_builder:
@@ -222,11 +180,7 @@
     dependency: transitive
     description:
       name: collection
-<<<<<<< HEAD
-      url: "https://pub.flutter-io.cn"
-=======
-      url: "https://mirrors.tuna.tsinghua.edu.cn/dart-pub/"
->>>>>>> 3b3d34fa
+      url: "https://pub.flutter-io.cn"
     source: hosted
     version: "1.16.0"
   contextmenu:
@@ -247,40 +201,27 @@
     dependency: transitive
     description:
       name: cross_file
-<<<<<<< HEAD
-      url: "https://pub.flutter-io.cn"
-=======
-      url: "https://mirrors.tuna.tsinghua.edu.cn/dart-pub/"
->>>>>>> 3b3d34fa
+      url: "https://pub.flutter-io.cn"
     source: hosted
     version: "0.3.3+1"
   crypto:
     dependency: transitive
     description:
       name: crypto
-<<<<<<< HEAD
-      url: "https://pub.flutter-io.cn"
-=======
-      url: "https://mirrors.tuna.tsinghua.edu.cn/dart-pub/"
->>>>>>> 3b3d34fa
+      url: "https://pub.flutter-io.cn"
     source: hosted
     version: "3.0.2"
   csslib:
     dependency: transitive
     description:
       name: csslib
-<<<<<<< HEAD
-      url: "https://pub.flutter-io.cn"
-=======
-      url: "https://mirrors.tuna.tsinghua.edu.cn/dart-pub/"
->>>>>>> 3b3d34fa
+      url: "https://pub.flutter-io.cn"
     source: hosted
     version: "0.17.2"
   cupertino_icons:
     dependency: "direct main"
     description:
       name: cupertino_icons
-<<<<<<< HEAD
       url: "https://pub.flutter-io.cn"
     source: hosted
     version: "1.0.5"
@@ -321,35 +262,13 @@
     description:
       name: device_info_plus
       url: "https://pub.flutter-io.cn"
-=======
-      url: "https://mirrors.tuna.tsinghua.edu.cn/dart-pub/"
-    source: hosted
-    version: "1.0.5"
-  dash_chat_2:
-    dependency: "direct main"
-    description:
-      name: dash_chat_2
-      url: "https://mirrors.tuna.tsinghua.edu.cn/dart-pub/"
-    source: hosted
-    version: "0.0.12"
-  device_info:
-    dependency: "direct main"
-    description:
-      name: device_info
-      url: "https://mirrors.tuna.tsinghua.edu.cn/dart-pub/"
->>>>>>> 3b3d34fa
     source: hosted
     version: "4.1.2"
   device_info_plus_linux:
     dependency: transitive
     description:
-<<<<<<< HEAD
       name: device_info_plus_linux
       url: "https://pub.flutter-io.cn"
-=======
-      name: device_info_platform_interface
-      url: "https://mirrors.tuna.tsinghua.edu.cn/dart-pub/"
->>>>>>> 3b3d34fa
     source: hosted
     version: "3.0.0"
   device_info_plus_macos:
@@ -384,151 +303,91 @@
     dependency: "direct main"
     description:
       name: draggable_float_widget
-<<<<<<< HEAD
-      url: "https://pub.flutter-io.cn"
-=======
-      url: "https://mirrors.tuna.tsinghua.edu.cn/dart-pub/"
->>>>>>> 3b3d34fa
+      url: "https://pub.flutter-io.cn"
     source: hosted
     version: "0.0.2"
   event_bus:
     dependency: transitive
     description:
       name: event_bus
-<<<<<<< HEAD
-      url: "https://pub.flutter-io.cn"
-=======
-      url: "https://mirrors.tuna.tsinghua.edu.cn/dart-pub/"
->>>>>>> 3b3d34fa
+      url: "https://pub.flutter-io.cn"
     source: hosted
     version: "2.0.0"
   external_path:
     dependency: "direct main"
     description:
       name: external_path
-<<<<<<< HEAD
-      url: "https://pub.flutter-io.cn"
-=======
-      url: "https://mirrors.tuna.tsinghua.edu.cn/dart-pub/"
->>>>>>> 3b3d34fa
+      url: "https://pub.flutter-io.cn"
     source: hosted
     version: "1.0.1"
   fake_async:
     dependency: transitive
     description:
       name: fake_async
-<<<<<<< HEAD
-      url: "https://pub.flutter-io.cn"
-=======
-      url: "https://mirrors.tuna.tsinghua.edu.cn/dart-pub/"
->>>>>>> 3b3d34fa
+      url: "https://pub.flutter-io.cn"
     source: hosted
     version: "1.3.1"
   ffi:
     dependency: "direct main"
     description:
       name: ffi
-<<<<<<< HEAD
-      url: "https://pub.flutter-io.cn"
-=======
-      url: "https://mirrors.tuna.tsinghua.edu.cn/dart-pub/"
->>>>>>> 3b3d34fa
+      url: "https://pub.flutter-io.cn"
     source: hosted
     version: "2.0.1"
   file:
     dependency: transitive
     description:
       name: file
-<<<<<<< HEAD
-      url: "https://pub.flutter-io.cn"
-=======
-      url: "https://mirrors.tuna.tsinghua.edu.cn/dart-pub/"
->>>>>>> 3b3d34fa
-    source: hosted
-    version: "6.1.2"
+      url: "https://pub.flutter-io.cn"
+    source: hosted
+    version: "6.1.4"
   firebase_analytics:
     dependency: "direct main"
     description:
       name: firebase_analytics
-<<<<<<< HEAD
-      url: "https://pub.flutter-io.cn"
-    source: hosted
-    version: "9.3.1"
-=======
-      url: "https://mirrors.tuna.tsinghua.edu.cn/dart-pub/"
-    source: hosted
-    version: "9.3.0"
->>>>>>> 3b3d34fa
+      url: "https://pub.flutter-io.cn"
+    source: hosted
+    version: "9.3.2"
   firebase_analytics_platform_interface:
     dependency: transitive
     description:
       name: firebase_analytics_platform_interface
-<<<<<<< HEAD
-      url: "https://pub.flutter-io.cn"
-    source: hosted
-    version: "3.3.1"
-=======
-      url: "https://mirrors.tuna.tsinghua.edu.cn/dart-pub/"
-    source: hosted
-    version: "3.3.0"
->>>>>>> 3b3d34fa
+      url: "https://pub.flutter-io.cn"
+    source: hosted
+    version: "3.3.2"
   firebase_analytics_web:
     dependency: transitive
     description:
       name: firebase_analytics_web
-<<<<<<< HEAD
-      url: "https://pub.flutter-io.cn"
-    source: hosted
-    version: "0.4.2+1"
-=======
-      url: "https://mirrors.tuna.tsinghua.edu.cn/dart-pub/"
-    source: hosted
-    version: "0.4.2"
->>>>>>> 3b3d34fa
+      url: "https://pub.flutter-io.cn"
+    source: hosted
+    version: "0.4.2+2"
   firebase_core:
     dependency: transitive
     description:
       name: firebase_core
-<<<<<<< HEAD
-      url: "https://pub.flutter-io.cn"
-    source: hosted
-    version: "1.20.1"
-=======
-      url: "https://mirrors.tuna.tsinghua.edu.cn/dart-pub/"
-    source: hosted
-    version: "1.20.0"
->>>>>>> 3b3d34fa
+      url: "https://pub.flutter-io.cn"
+    source: hosted
+    version: "1.21.0"
   firebase_core_platform_interface:
     dependency: transitive
     description:
       name: firebase_core_platform_interface
-<<<<<<< HEAD
-      url: "https://pub.flutter-io.cn"
-=======
-      url: "https://mirrors.tuna.tsinghua.edu.cn/dart-pub/"
->>>>>>> 3b3d34fa
+      url: "https://pub.flutter-io.cn"
     source: hosted
     version: "4.5.0"
   firebase_core_web:
     dependency: transitive
     description:
       name: firebase_core_web
-<<<<<<< HEAD
-      url: "https://pub.flutter-io.cn"
-=======
-      url: "https://mirrors.tuna.tsinghua.edu.cn/dart-pub/"
->>>>>>> 3b3d34fa
+      url: "https://pub.flutter-io.cn"
     source: hosted
     version: "1.7.1"
   fixnum:
     dependency: transitive
     description:
       name: fixnum
-<<<<<<< HEAD
-      url: "https://pub.flutter-io.cn"
-=======
-      url: "https://mirrors.tuna.tsinghua.edu.cn/dart-pub/"
->>>>>>> 3b3d34fa
+      url: "https://pub.flutter-io.cn"
     source: hosted
     version: "1.0.1"
   flutter:
@@ -540,91 +399,53 @@
     dependency: transitive
     description:
       name: flutter_blurhash
-<<<<<<< HEAD
-      url: "https://pub.flutter-io.cn"
-=======
-      url: "https://mirrors.tuna.tsinghua.edu.cn/dart-pub/"
->>>>>>> 3b3d34fa
+      url: "https://pub.flutter-io.cn"
     source: hosted
     version: "0.7.0"
   flutter_breadcrumb:
     dependency: "direct main"
     description:
       name: flutter_breadcrumb
-<<<<<<< HEAD
-      url: "https://pub.flutter-io.cn"
-=======
-      url: "https://mirrors.tuna.tsinghua.edu.cn/dart-pub/"
->>>>>>> 3b3d34fa
+      url: "https://pub.flutter-io.cn"
     source: hosted
     version: "1.0.1"
   flutter_cache_manager:
     dependency: transitive
     description:
       name: flutter_cache_manager
-<<<<<<< HEAD
-      url: "https://pub.flutter-io.cn"
-=======
-      url: "https://mirrors.tuna.tsinghua.edu.cn/dart-pub/"
->>>>>>> 3b3d34fa
+      url: "https://pub.flutter-io.cn"
     source: hosted
     version: "3.3.0"
   flutter_launcher_icons:
     dependency: "direct dev"
     description:
       name: flutter_launcher_icons
-<<<<<<< HEAD
-      url: "https://pub.flutter-io.cn"
-=======
-      url: "https://mirrors.tuna.tsinghua.edu.cn/dart-pub/"
->>>>>>> 3b3d34fa
+      url: "https://pub.flutter-io.cn"
     source: hosted
     version: "0.9.3"
   flutter_parsed_text:
     dependency: transitive
     description:
       name: flutter_parsed_text
-<<<<<<< HEAD
-      url: "https://pub.flutter-io.cn"
-=======
-      url: "https://mirrors.tuna.tsinghua.edu.cn/dart-pub/"
->>>>>>> 3b3d34fa
+      url: "https://pub.flutter-io.cn"
     source: hosted
     version: "2.2.1"
   flutter_plugin_android_lifecycle:
     dependency: transitive
     description:
       name: flutter_plugin_android_lifecycle
-<<<<<<< HEAD
-      url: "https://pub.flutter-io.cn"
-=======
-      url: "https://mirrors.tuna.tsinghua.edu.cn/dart-pub/"
->>>>>>> 3b3d34fa
+      url: "https://pub.flutter-io.cn"
     source: hosted
     version: "2.0.7"
   flutter_rust_bridge:
     dependency: "direct main"
     description:
-<<<<<<< HEAD
       path: frb_dart
       ref: master
       resolved-ref: e5adce55eea0b74d3680e66a2c5252edf17b07e1
       url: "https://github.com/SoLongAndThanksForAllThePizza/flutter_rust_bridge"
     source: git
     version: "1.32.0"
-=======
-      name: flutter_rust_bridge
-      url: "https://mirrors.tuna.tsinghua.edu.cn/dart-pub/"
-    source: hosted
-    version: "1.41.0"
-  flutter_smart_dialog:
-    dependency: "direct main"
-    description:
-      name: flutter_smart_dialog
-      url: "https://mirrors.tuna.tsinghua.edu.cn/dart-pub/"
-    source: hosted
-    version: "4.5.4+1"
->>>>>>> 3b3d34fa
   flutter_test:
     dependency: "direct dev"
     description: flutter
@@ -635,7 +456,6 @@
     description: flutter
     source: sdk
     version: "0.0.0"
-<<<<<<< HEAD
   freezed:
     dependency: "direct dev"
     description:
@@ -678,24 +498,17 @@
       url: "https://pub.flutter-io.cn"
     source: hosted
     version: "2.1.0"
-=======
->>>>>>> 3b3d34fa
   html:
     dependency: transitive
     description:
       name: html
-<<<<<<< HEAD
-      url: "https://pub.flutter-io.cn"
-=======
-      url: "https://mirrors.tuna.tsinghua.edu.cn/dart-pub/"
->>>>>>> 3b3d34fa
+      url: "https://pub.flutter-io.cn"
     source: hosted
     version: "0.15.0"
   http:
     dependency: "direct main"
     description:
       name: http
-<<<<<<< HEAD
       url: "https://pub.flutter-io.cn"
     source: hosted
     version: "0.13.5"
@@ -706,97 +519,60 @@
       url: "https://pub.flutter-io.cn"
     source: hosted
     version: "3.2.1"
-=======
-      url: "https://mirrors.tuna.tsinghua.edu.cn/dart-pub/"
-    source: hosted
-    version: "0.13.5"
->>>>>>> 3b3d34fa
   http_parser:
     dependency: transitive
     description:
       name: http_parser
-<<<<<<< HEAD
-      url: "https://pub.flutter-io.cn"
-=======
-      url: "https://mirrors.tuna.tsinghua.edu.cn/dart-pub/"
->>>>>>> 3b3d34fa
+      url: "https://pub.flutter-io.cn"
     source: hosted
     version: "4.0.1"
   image:
     dependency: "direct main"
     description:
       name: image
-<<<<<<< HEAD
-      url: "https://pub.flutter-io.cn"
-=======
-      url: "https://mirrors.tuna.tsinghua.edu.cn/dart-pub/"
->>>>>>> 3b3d34fa
+      url: "https://pub.flutter-io.cn"
     source: hosted
     version: "3.2.0"
   image_picker:
     dependency: "direct main"
     description:
       name: image_picker
-<<<<<<< HEAD
-      url: "https://pub.flutter-io.cn"
-=======
-      url: "https://mirrors.tuna.tsinghua.edu.cn/dart-pub/"
->>>>>>> 3b3d34fa
+      url: "https://pub.flutter-io.cn"
     source: hosted
     version: "0.8.5+3"
   image_picker_android:
     dependency: transitive
     description:
       name: image_picker_android
-<<<<<<< HEAD
-      url: "https://pub.flutter-io.cn"
-=======
-      url: "https://mirrors.tuna.tsinghua.edu.cn/dart-pub/"
->>>>>>> 3b3d34fa
+      url: "https://pub.flutter-io.cn"
     source: hosted
     version: "0.8.5+2"
   image_picker_for_web:
     dependency: transitive
     description:
       name: image_picker_for_web
-<<<<<<< HEAD
-      url: "https://pub.flutter-io.cn"
-=======
-      url: "https://mirrors.tuna.tsinghua.edu.cn/dart-pub/"
->>>>>>> 3b3d34fa
+      url: "https://pub.flutter-io.cn"
     source: hosted
     version: "2.1.8"
   image_picker_ios:
     dependency: transitive
     description:
       name: image_picker_ios
-<<<<<<< HEAD
-      url: "https://pub.flutter-io.cn"
-=======
-      url: "https://mirrors.tuna.tsinghua.edu.cn/dart-pub/"
->>>>>>> 3b3d34fa
+      url: "https://pub.flutter-io.cn"
     source: hosted
     version: "0.8.5+6"
   image_picker_platform_interface:
     dependency: transitive
     description:
       name: image_picker_platform_interface
-<<<<<<< HEAD
-      url: "https://pub.flutter-io.cn"
-=======
-      url: "https://mirrors.tuna.tsinghua.edu.cn/dart-pub/"
->>>>>>> 3b3d34fa
+      url: "https://pub.flutter-io.cn"
     source: hosted
     version: "2.6.1"
   intl:
     dependency: transitive
     description:
       name: intl
-<<<<<<< HEAD
-      url: "https://pub.flutter-io.cn"
-=======
-      url: "https://mirrors.tuna.tsinghua.edu.cn/dart-pub/"
->>>>>>> 3b3d34fa
+      url: "https://pub.flutter-io.cn"
     source: hosted
     version: "0.17.0"
   io:
@@ -810,11 +586,7 @@
     dependency: transitive
     description:
       name: js
-<<<<<<< HEAD
-      url: "https://pub.flutter-io.cn"
-=======
-      url: "https://mirrors.tuna.tsinghua.edu.cn/dart-pub/"
->>>>>>> 3b3d34fa
+      url: "https://pub.flutter-io.cn"
     source: hosted
     version: "0.6.4"
   json_annotation:
@@ -835,22 +607,14 @@
     dependency: transitive
     description:
       name: matcher
-<<<<<<< HEAD
-      url: "https://pub.flutter-io.cn"
-=======
-      url: "https://mirrors.tuna.tsinghua.edu.cn/dart-pub/"
->>>>>>> 3b3d34fa
+      url: "https://pub.flutter-io.cn"
     source: hosted
     version: "0.12.12"
   material_color_utilities:
     dependency: transitive
     description:
       name: material_color_utilities
-<<<<<<< HEAD
-      url: "https://pub.flutter-io.cn"
-=======
-      url: "https://mirrors.tuna.tsinghua.edu.cn/dart-pub/"
->>>>>>> 3b3d34fa
+      url: "https://pub.flutter-io.cn"
     source: hosted
     version: "0.1.5"
   menu_base:
@@ -864,11 +628,7 @@
     dependency: transitive
     description:
       name: meta
-<<<<<<< HEAD
-      url: "https://pub.flutter-io.cn"
-=======
-      url: "https://mirrors.tuna.tsinghua.edu.cn/dart-pub/"
->>>>>>> 3b3d34fa
+      url: "https://pub.flutter-io.cn"
     source: hosted
     version: "1.8.0"
   mime:
@@ -882,18 +642,13 @@
     dependency: transitive
     description:
       name: nested
-<<<<<<< HEAD
-      url: "https://pub.flutter-io.cn"
-=======
-      url: "https://mirrors.tuna.tsinghua.edu.cn/dart-pub/"
->>>>>>> 3b3d34fa
+      url: "https://pub.flutter-io.cn"
     source: hosted
     version: "1.0.0"
   octo_image:
     dependency: transitive
     description:
       name: octo_image
-<<<<<<< HEAD
       url: "https://pub.flutter-io.cn"
     source: hosted
     version: "1.0.2"
@@ -909,16 +664,6 @@
     description:
       name: package_info_plus
       url: "https://pub.flutter-io.cn"
-=======
-      url: "https://mirrors.tuna.tsinghua.edu.cn/dart-pub/"
-    source: hosted
-    version: "1.0.2"
-  package_info:
-    dependency: "direct main"
-    description:
-      name: package_info
-      url: "https://mirrors.tuna.tsinghua.edu.cn/dart-pub/"
->>>>>>> 3b3d34fa
     source: hosted
     version: "1.4.3+1"
   package_info_plus_linux:
@@ -960,136 +705,84 @@
     dependency: transitive
     description:
       name: path
-<<<<<<< HEAD
-      url: "https://pub.flutter-io.cn"
-=======
-      url: "https://mirrors.tuna.tsinghua.edu.cn/dart-pub/"
->>>>>>> 3b3d34fa
+      url: "https://pub.flutter-io.cn"
     source: hosted
     version: "1.8.2"
   path_provider:
     dependency: "direct main"
     description:
       name: path_provider
-<<<<<<< HEAD
-      url: "https://pub.flutter-io.cn"
-=======
-      url: "https://mirrors.tuna.tsinghua.edu.cn/dart-pub/"
->>>>>>> 3b3d34fa
+      url: "https://pub.flutter-io.cn"
     source: hosted
     version: "2.0.11"
   path_provider_android:
     dependency: transitive
     description:
       name: path_provider_android
-<<<<<<< HEAD
       url: "https://pub.flutter-io.cn"
     source: hosted
     version: "2.0.19"
-=======
-      url: "https://mirrors.tuna.tsinghua.edu.cn/dart-pub/"
-    source: hosted
-    version: "2.0.17"
->>>>>>> 3b3d34fa
   path_provider_ios:
     dependency: transitive
     description:
       name: path_provider_ios
-<<<<<<< HEAD
-      url: "https://pub.flutter-io.cn"
-=======
-      url: "https://mirrors.tuna.tsinghua.edu.cn/dart-pub/"
->>>>>>> 3b3d34fa
+      url: "https://pub.flutter-io.cn"
     source: hosted
     version: "2.0.11"
   path_provider_linux:
     dependency: transitive
     description:
       name: path_provider_linux
-<<<<<<< HEAD
-      url: "https://pub.flutter-io.cn"
-=======
-      url: "https://mirrors.tuna.tsinghua.edu.cn/dart-pub/"
->>>>>>> 3b3d34fa
+      url: "https://pub.flutter-io.cn"
     source: hosted
     version: "2.1.7"
   path_provider_macos:
     dependency: transitive
     description:
       name: path_provider_macos
-<<<<<<< HEAD
-      url: "https://pub.flutter-io.cn"
-=======
-      url: "https://mirrors.tuna.tsinghua.edu.cn/dart-pub/"
->>>>>>> 3b3d34fa
+      url: "https://pub.flutter-io.cn"
     source: hosted
     version: "2.0.6"
   path_provider_platform_interface:
     dependency: transitive
     description:
       name: path_provider_platform_interface
-<<<<<<< HEAD
-      url: "https://pub.flutter-io.cn"
-=======
-      url: "https://mirrors.tuna.tsinghua.edu.cn/dart-pub/"
->>>>>>> 3b3d34fa
+      url: "https://pub.flutter-io.cn"
     source: hosted
     version: "2.0.4"
   path_provider_windows:
     dependency: transitive
     description:
       name: path_provider_windows
-<<<<<<< HEAD
       url: "https://pub.flutter-io.cn"
     source: hosted
     version: "2.1.2"
-=======
-      url: "https://mirrors.tuna.tsinghua.edu.cn/dart-pub/"
-    source: hosted
-    version: "2.0.7"
->>>>>>> 3b3d34fa
   pedantic:
     dependency: transitive
     description:
       name: pedantic
-<<<<<<< HEAD
-      url: "https://pub.flutter-io.cn"
-=======
-      url: "https://mirrors.tuna.tsinghua.edu.cn/dart-pub/"
->>>>>>> 3b3d34fa
+      url: "https://pub.flutter-io.cn"
     source: hosted
     version: "1.11.1"
   petitparser:
     dependency: transitive
     description:
       name: petitparser
-<<<<<<< HEAD
-      url: "https://pub.flutter-io.cn"
-=======
-      url: "https://mirrors.tuna.tsinghua.edu.cn/dart-pub/"
->>>>>>> 3b3d34fa
+      url: "https://pub.flutter-io.cn"
     source: hosted
     version: "5.0.0"
   platform:
     dependency: transitive
     description:
       name: platform
-<<<<<<< HEAD
-      url: "https://pub.flutter-io.cn"
-=======
-      url: "https://mirrors.tuna.tsinghua.edu.cn/dart-pub/"
->>>>>>> 3b3d34fa
+      url: "https://pub.flutter-io.cn"
     source: hosted
     version: "3.1.0"
   plugin_platform_interface:
     dependency: transitive
     description:
       name: plugin_platform_interface
-<<<<<<< HEAD
-      url: "https://pub.flutter-io.cn"
-=======
-      url: "https://mirrors.tuna.tsinghua.edu.cn/dart-pub/"
->>>>>>> 3b3d34fa
+      url: "https://pub.flutter-io.cn"
     source: hosted
     version: "2.1.2"
   pool:
@@ -1103,18 +796,13 @@
     dependency: transitive
     description:
       name: process
-<<<<<<< HEAD
-      url: "https://pub.flutter-io.cn"
-=======
-      url: "https://mirrors.tuna.tsinghua.edu.cn/dart-pub/"
->>>>>>> 3b3d34fa
+      url: "https://pub.flutter-io.cn"
     source: hosted
     version: "4.2.4"
   provider:
     dependency: "direct main"
     description:
       name: provider
-<<<<<<< HEAD
       url: "https://pub.flutter-io.cn"
     source: hosted
     version: "6.0.3"
@@ -1131,41 +819,25 @@
       name: pubspec_parse
       url: "https://pub.flutter-io.cn"
     source: hosted
-    version: "1.2.0"
-=======
-      url: "https://mirrors.tuna.tsinghua.edu.cn/dart-pub/"
-    source: hosted
-    version: "6.0.3"
->>>>>>> 3b3d34fa
+    version: "1.2.1"
   qr_code_scanner:
     dependency: "direct main"
     description:
       name: qr_code_scanner
-<<<<<<< HEAD
       url: "https://pub.flutter-io.cn"
     source: hosted
     version: "1.0.1"
-=======
-      url: "https://mirrors.tuna.tsinghua.edu.cn/dart-pub/"
-    source: hosted
-    version: "1.0.0"
->>>>>>> 3b3d34fa
   quiver:
     dependency: transitive
     description:
       name: quiver
-<<<<<<< HEAD
-      url: "https://pub.flutter-io.cn"
-=======
-      url: "https://mirrors.tuna.tsinghua.edu.cn/dart-pub/"
->>>>>>> 3b3d34fa
+      url: "https://pub.flutter-io.cn"
     source: hosted
     version: "3.1.0"
   rxdart:
     dependency: transitive
     description:
       name: rxdart
-<<<<<<< HEAD
       url: "https://pub.flutter-io.cn"
     source: hosted
     version: "0.27.5"
@@ -1183,108 +855,67 @@
       url: "https://pub.flutter-io.cn"
     source: hosted
     version: "0.3.0"
-=======
-      url: "https://mirrors.tuna.tsinghua.edu.cn/dart-pub/"
-    source: hosted
-    version: "0.27.5"
->>>>>>> 3b3d34fa
   settings_ui:
     dependency: "direct main"
     description:
       name: settings_ui
-<<<<<<< HEAD
-      url: "https://pub.flutter-io.cn"
-=======
-      url: "https://mirrors.tuna.tsinghua.edu.cn/dart-pub/"
->>>>>>> 3b3d34fa
+      url: "https://pub.flutter-io.cn"
     source: hosted
     version: "2.0.2"
   shared_preferences:
     dependency: "direct main"
     description:
       name: shared_preferences
-<<<<<<< HEAD
-      url: "https://pub.flutter-io.cn"
-=======
-      url: "https://mirrors.tuna.tsinghua.edu.cn/dart-pub/"
->>>>>>> 3b3d34fa
+      url: "https://pub.flutter-io.cn"
     source: hosted
     version: "2.0.15"
   shared_preferences_android:
     dependency: transitive
     description:
       name: shared_preferences_android
-<<<<<<< HEAD
-      url: "https://pub.flutter-io.cn"
-=======
-      url: "https://mirrors.tuna.tsinghua.edu.cn/dart-pub/"
->>>>>>> 3b3d34fa
+      url: "https://pub.flutter-io.cn"
     source: hosted
     version: "2.0.12"
   shared_preferences_ios:
     dependency: transitive
     description:
       name: shared_preferences_ios
-<<<<<<< HEAD
-      url: "https://pub.flutter-io.cn"
-=======
-      url: "https://mirrors.tuna.tsinghua.edu.cn/dart-pub/"
->>>>>>> 3b3d34fa
+      url: "https://pub.flutter-io.cn"
     source: hosted
     version: "2.1.1"
   shared_preferences_linux:
     dependency: transitive
     description:
       name: shared_preferences_linux
-<<<<<<< HEAD
-      url: "https://pub.flutter-io.cn"
-=======
-      url: "https://mirrors.tuna.tsinghua.edu.cn/dart-pub/"
->>>>>>> 3b3d34fa
+      url: "https://pub.flutter-io.cn"
     source: hosted
     version: "2.1.1"
   shared_preferences_macos:
     dependency: transitive
     description:
       name: shared_preferences_macos
-<<<<<<< HEAD
-      url: "https://pub.flutter-io.cn"
-=======
-      url: "https://mirrors.tuna.tsinghua.edu.cn/dart-pub/"
->>>>>>> 3b3d34fa
+      url: "https://pub.flutter-io.cn"
     source: hosted
     version: "2.0.4"
   shared_preferences_platform_interface:
     dependency: transitive
     description:
       name: shared_preferences_platform_interface
-<<<<<<< HEAD
-      url: "https://pub.flutter-io.cn"
-=======
-      url: "https://mirrors.tuna.tsinghua.edu.cn/dart-pub/"
->>>>>>> 3b3d34fa
+      url: "https://pub.flutter-io.cn"
     source: hosted
     version: "2.0.0"
   shared_preferences_web:
     dependency: transitive
     description:
       name: shared_preferences_web
-<<<<<<< HEAD
-      url: "https://pub.flutter-io.cn"
-=======
-      url: "https://mirrors.tuna.tsinghua.edu.cn/dart-pub/"
->>>>>>> 3b3d34fa
+      url: "https://pub.flutter-io.cn"
     source: hosted
     version: "2.0.4"
   shared_preferences_windows:
     dependency: transitive
     description:
       name: shared_preferences_windows
-<<<<<<< HEAD
-      url: "https://pub.flutter-io.cn"
-=======
-      url: "https://mirrors.tuna.tsinghua.edu.cn/dart-pub/"
->>>>>>> 3b3d34fa
+      url: "https://pub.flutter-io.cn"
     source: hosted
     version: "2.1.1"
   shelf:
@@ -1324,57 +955,35 @@
     dependency: transitive
     description:
       name: source_span
-<<<<<<< HEAD
       url: "https://pub.flutter-io.cn"
     source: hosted
     version: "1.9.0"
-=======
-      url: "https://mirrors.tuna.tsinghua.edu.cn/dart-pub/"
-    source: hosted
-    version: "1.8.2"
->>>>>>> 3b3d34fa
   sqflite:
     dependency: transitive
     description:
       name: sqflite
-<<<<<<< HEAD
-      url: "https://pub.flutter-io.cn"
-=======
-      url: "https://mirrors.tuna.tsinghua.edu.cn/dart-pub/"
->>>>>>> 3b3d34fa
+      url: "https://pub.flutter-io.cn"
     source: hosted
     version: "2.0.3+1"
   sqflite_common:
     dependency: transitive
     description:
       name: sqflite_common
-<<<<<<< HEAD
-      url: "https://pub.flutter-io.cn"
-=======
-      url: "https://mirrors.tuna.tsinghua.edu.cn/dart-pub/"
->>>>>>> 3b3d34fa
+      url: "https://pub.flutter-io.cn"
     source: hosted
     version: "2.2.1+1"
   stack_trace:
     dependency: transitive
     description:
       name: stack_trace
-<<<<<<< HEAD
-      url: "https://pub.flutter-io.cn"
-=======
-      url: "https://mirrors.tuna.tsinghua.edu.cn/dart-pub/"
->>>>>>> 3b3d34fa
+      url: "https://pub.flutter-io.cn"
     source: hosted
     version: "1.10.0"
   stream_channel:
     dependency: transitive
     description:
       name: stream_channel
-<<<<<<< HEAD
-      url: "https://pub.flutter-io.cn"
-=======
-      url: "https://mirrors.tuna.tsinghua.edu.cn/dart-pub/"
->>>>>>> 3b3d34fa
+      url: "https://pub.flutter-io.cn"
     source: hosted
     version: "2.1.0"
   stream_transform:
@@ -1388,46 +997,28 @@
     dependency: transitive
     description:
       name: string_scanner
-<<<<<<< HEAD
       url: "https://pub.flutter-io.cn"
     source: hosted
     version: "1.1.1"
-=======
-      url: "https://mirrors.tuna.tsinghua.edu.cn/dart-pub/"
-    source: hosted
-    version: "1.1.0"
->>>>>>> 3b3d34fa
   synchronized:
     dependency: transitive
     description:
       name: synchronized
-<<<<<<< HEAD
-      url: "https://pub.flutter-io.cn"
-=======
-      url: "https://mirrors.tuna.tsinghua.edu.cn/dart-pub/"
->>>>>>> 3b3d34fa
+      url: "https://pub.flutter-io.cn"
     source: hosted
     version: "3.0.0+2"
   term_glyph:
     dependency: transitive
     description:
       name: term_glyph
-<<<<<<< HEAD
-      url: "https://pub.flutter-io.cn"
-=======
-      url: "https://mirrors.tuna.tsinghua.edu.cn/dart-pub/"
->>>>>>> 3b3d34fa
+      url: "https://pub.flutter-io.cn"
     source: hosted
     version: "1.2.1"
   test_api:
     dependency: transitive
     description:
       name: test_api
-<<<<<<< HEAD
-      url: "https://pub.flutter-io.cn"
-=======
-      url: "https://mirrors.tuna.tsinghua.edu.cn/dart-pub/"
->>>>>>> 3b3d34fa
+      url: "https://pub.flutter-io.cn"
     source: hosted
     version: "0.4.12"
   timing:
@@ -1441,7 +1032,6 @@
     dependency: "direct main"
     description:
       name: toggle_switch
-<<<<<<< HEAD
       url: "https://pub.flutter-io.cn"
     source: hosted
     version: "1.4.0"
@@ -1454,192 +1044,122 @@
       url: "https://github.com/Kingtous/rustdesk_tray_manager"
     source: git
     version: "0.1.8"
-=======
-      url: "https://mirrors.tuna.tsinghua.edu.cn/dart-pub/"
-    source: hosted
-    version: "1.4.0"
->>>>>>> 3b3d34fa
   tuple:
     dependency: "direct main"
     description:
       name: tuple
-<<<<<<< HEAD
-      url: "https://pub.flutter-io.cn"
-=======
-      url: "https://mirrors.tuna.tsinghua.edu.cn/dart-pub/"
->>>>>>> 3b3d34fa
+      url: "https://pub.flutter-io.cn"
     source: hosted
     version: "2.0.0"
   typed_data:
     dependency: transitive
     description:
       name: typed_data
-<<<<<<< HEAD
-      url: "https://pub.flutter-io.cn"
-=======
-      url: "https://mirrors.tuna.tsinghua.edu.cn/dart-pub/"
->>>>>>> 3b3d34fa
+      url: "https://pub.flutter-io.cn"
     source: hosted
     version: "1.3.1"
   url_launcher:
     dependency: "direct main"
     description:
       name: url_launcher
-<<<<<<< HEAD
-      url: "https://pub.flutter-io.cn"
-=======
-      url: "https://mirrors.tuna.tsinghua.edu.cn/dart-pub/"
->>>>>>> 3b3d34fa
+      url: "https://pub.flutter-io.cn"
     source: hosted
     version: "6.1.5"
   url_launcher_android:
     dependency: transitive
     description:
       name: url_launcher_android
-<<<<<<< HEAD
-      url: "https://pub.flutter-io.cn"
-=======
-      url: "https://mirrors.tuna.tsinghua.edu.cn/dart-pub/"
->>>>>>> 3b3d34fa
+      url: "https://pub.flutter-io.cn"
     source: hosted
     version: "6.0.17"
   url_launcher_ios:
     dependency: transitive
     description:
       name: url_launcher_ios
-<<<<<<< HEAD
-      url: "https://pub.flutter-io.cn"
-=======
-      url: "https://mirrors.tuna.tsinghua.edu.cn/dart-pub/"
->>>>>>> 3b3d34fa
+      url: "https://pub.flutter-io.cn"
     source: hosted
     version: "6.0.17"
   url_launcher_linux:
     dependency: transitive
     description:
       name: url_launcher_linux
-<<<<<<< HEAD
-      url: "https://pub.flutter-io.cn"
-=======
-      url: "https://mirrors.tuna.tsinghua.edu.cn/dart-pub/"
->>>>>>> 3b3d34fa
+      url: "https://pub.flutter-io.cn"
     source: hosted
     version: "3.0.1"
   url_launcher_macos:
     dependency: transitive
     description:
       name: url_launcher_macos
-<<<<<<< HEAD
-      url: "https://pub.flutter-io.cn"
-=======
-      url: "https://mirrors.tuna.tsinghua.edu.cn/dart-pub/"
->>>>>>> 3b3d34fa
+      url: "https://pub.flutter-io.cn"
     source: hosted
     version: "3.0.1"
   url_launcher_platform_interface:
     dependency: transitive
     description:
       name: url_launcher_platform_interface
-<<<<<<< HEAD
-      url: "https://pub.flutter-io.cn"
-=======
-      url: "https://mirrors.tuna.tsinghua.edu.cn/dart-pub/"
->>>>>>> 3b3d34fa
+      url: "https://pub.flutter-io.cn"
     source: hosted
     version: "2.1.0"
   url_launcher_web:
     dependency: transitive
     description:
       name: url_launcher_web
-<<<<<<< HEAD
-      url: "https://pub.flutter-io.cn"
-=======
-      url: "https://mirrors.tuna.tsinghua.edu.cn/dart-pub/"
->>>>>>> 3b3d34fa
+      url: "https://pub.flutter-io.cn"
     source: hosted
     version: "2.0.13"
   url_launcher_windows:
     dependency: transitive
     description:
       name: url_launcher_windows
-<<<<<<< HEAD
-      url: "https://pub.flutter-io.cn"
-=======
-      url: "https://mirrors.tuna.tsinghua.edu.cn/dart-pub/"
->>>>>>> 3b3d34fa
+      url: "https://pub.flutter-io.cn"
     source: hosted
     version: "3.0.1"
   uuid:
     dependency: transitive
     description:
       name: uuid
-<<<<<<< HEAD
-      url: "https://pub.flutter-io.cn"
-=======
-      url: "https://mirrors.tuna.tsinghua.edu.cn/dart-pub/"
->>>>>>> 3b3d34fa
+      url: "https://pub.flutter-io.cn"
     source: hosted
     version: "3.0.6"
   vector_math:
     dependency: transitive
     description:
       name: vector_math
-<<<<<<< HEAD
-      url: "https://pub.flutter-io.cn"
-=======
-      url: "https://mirrors.tuna.tsinghua.edu.cn/dart-pub/"
->>>>>>> 3b3d34fa
+      url: "https://pub.flutter-io.cn"
     source: hosted
     version: "2.1.2"
   video_player:
     dependency: transitive
     description:
       name: video_player
-<<<<<<< HEAD
-      url: "https://pub.flutter-io.cn"
-=======
-      url: "https://mirrors.tuna.tsinghua.edu.cn/dart-pub/"
->>>>>>> 3b3d34fa
-    source: hosted
-    version: "2.4.6"
+      url: "https://pub.flutter-io.cn"
+    source: hosted
+    version: "2.4.7"
   video_player_android:
     dependency: transitive
     description:
       name: video_player_android
-<<<<<<< HEAD
-      url: "https://pub.flutter-io.cn"
-=======
-      url: "https://mirrors.tuna.tsinghua.edu.cn/dart-pub/"
->>>>>>> 3b3d34fa
-    source: hosted
-    version: "2.3.8"
+      url: "https://pub.flutter-io.cn"
+    source: hosted
+    version: "2.3.9"
   video_player_avfoundation:
     dependency: transitive
     description:
       name: video_player_avfoundation
-<<<<<<< HEAD
-      url: "https://pub.flutter-io.cn"
-=======
-      url: "https://mirrors.tuna.tsinghua.edu.cn/dart-pub/"
->>>>>>> 3b3d34fa
+      url: "https://pub.flutter-io.cn"
     source: hosted
     version: "2.3.5"
   video_player_platform_interface:
     dependency: transitive
     description:
       name: video_player_platform_interface
-<<<<<<< HEAD
-      url: "https://pub.flutter-io.cn"
-=======
-      url: "https://mirrors.tuna.tsinghua.edu.cn/dart-pub/"
->>>>>>> 3b3d34fa
+      url: "https://pub.flutter-io.cn"
     source: hosted
     version: "5.1.4"
   video_player_web:
     dependency: transitive
     description:
       name: video_player_web
-<<<<<<< HEAD
       url: "https://pub.flutter-io.cn"
     source: hosted
     version: "2.0.12"
@@ -1650,64 +1170,39 @@
       url: "https://pub.flutter-io.cn"
     source: hosted
     version: "0.3.3"
-=======
-      url: "https://mirrors.tuna.tsinghua.edu.cn/dart-pub/"
-    source: hosted
-    version: "2.0.12"
->>>>>>> 3b3d34fa
   wakelock:
     dependency: "direct main"
     description:
       name: wakelock
-<<<<<<< HEAD
-      url: "https://pub.flutter-io.cn"
-=======
-      url: "https://mirrors.tuna.tsinghua.edu.cn/dart-pub/"
->>>>>>> 3b3d34fa
+      url: "https://pub.flutter-io.cn"
     source: hosted
     version: "0.5.6"
   wakelock_macos:
     dependency: transitive
     description:
       name: wakelock_macos
-<<<<<<< HEAD
-      url: "https://pub.flutter-io.cn"
-=======
-      url: "https://mirrors.tuna.tsinghua.edu.cn/dart-pub/"
->>>>>>> 3b3d34fa
+      url: "https://pub.flutter-io.cn"
     source: hosted
     version: "0.4.0"
   wakelock_platform_interface:
     dependency: transitive
     description:
       name: wakelock_platform_interface
-<<<<<<< HEAD
-      url: "https://pub.flutter-io.cn"
-=======
-      url: "https://mirrors.tuna.tsinghua.edu.cn/dart-pub/"
->>>>>>> 3b3d34fa
+      url: "https://pub.flutter-io.cn"
     source: hosted
     version: "0.3.0"
   wakelock_web:
     dependency: transitive
     description:
       name: wakelock_web
-<<<<<<< HEAD
-      url: "https://pub.flutter-io.cn"
-=======
-      url: "https://mirrors.tuna.tsinghua.edu.cn/dart-pub/"
->>>>>>> 3b3d34fa
+      url: "https://pub.flutter-io.cn"
     source: hosted
     version: "0.4.0"
   wakelock_windows:
     dependency: transitive
     description:
       name: wakelock_windows
-<<<<<<< HEAD
-      url: "https://pub.flutter-io.cn"
-=======
-      url: "https://mirrors.tuna.tsinghua.edu.cn/dart-pub/"
->>>>>>> 3b3d34fa
+      url: "https://pub.flutter-io.cn"
     source: hosted
     version: "0.2.0"
   watcher:
@@ -1728,7 +1223,6 @@
     dependency: transitive
     description:
       name: win32
-<<<<<<< HEAD
       url: "https://pub.flutter-io.cn"
     source: hosted
     version: "2.7.0"
@@ -1740,54 +1234,33 @@
       resolved-ref: "799ef079e87938c3f4340591b4330c2598f38bb9"
       url: "https://github.com/Kingtous/rustdesk_window_manager"
     source: git
-    version: "0.2.5"
-=======
-      url: "https://mirrors.tuna.tsinghua.edu.cn/dart-pub/"
-    source: hosted
-    version: "2.6.1"
->>>>>>> 3b3d34fa
+    version: "0.2.6"
   xdg_directories:
     dependency: transitive
     description:
       name: xdg_directories
-<<<<<<< HEAD
-      url: "https://pub.flutter-io.cn"
-=======
-      url: "https://mirrors.tuna.tsinghua.edu.cn/dart-pub/"
->>>>>>> 3b3d34fa
+      url: "https://pub.flutter-io.cn"
     source: hosted
     version: "0.2.0+1"
   xml:
     dependency: transitive
     description:
       name: xml
-<<<<<<< HEAD
-      url: "https://pub.flutter-io.cn"
-=======
-      url: "https://mirrors.tuna.tsinghua.edu.cn/dart-pub/"
->>>>>>> 3b3d34fa
+      url: "https://pub.flutter-io.cn"
     source: hosted
     version: "6.1.0"
   yaml:
     dependency: transitive
     description:
       name: yaml
-<<<<<<< HEAD
-      url: "https://pub.flutter-io.cn"
-=======
-      url: "https://mirrors.tuna.tsinghua.edu.cn/dart-pub/"
->>>>>>> 3b3d34fa
+      url: "https://pub.flutter-io.cn"
     source: hosted
     version: "3.1.1"
   zxing2:
     dependency: "direct main"
     description:
       name: zxing2
-<<<<<<< HEAD
-      url: "https://pub.flutter-io.cn"
-=======
-      url: "https://mirrors.tuna.tsinghua.edu.cn/dart-pub/"
->>>>>>> 3b3d34fa
+      url: "https://pub.flutter-io.cn"
     source: hosted
     version: "0.1.0"
 sdks:
