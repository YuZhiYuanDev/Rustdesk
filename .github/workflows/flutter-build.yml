--- conflicted
+++ resolved
@@ -47,13 +47,8 @@
   #  Or we may face build issue like 
   #  https://github.com/rustdesk/rustdesk/actions/runs/14414119794/job/40427970174
   # 2. Update the `VCPKG_COMMIT_ID` in `ci.yml` and `playground.yml`.
-<<<<<<< HEAD
-  VCPKG_COMMIT_ID: "ce613c41372b23b1f51333815feb3edd87ef8a8b"
-  VERSION: "1.4.0"
-=======
-  VCPKG_COMMIT_ID: "6f29f12e82a8293156836ad81cc9bf5af41fe836"
+  VCPKG_COMMIT_ID: "ef7dbf94b9198bc58f45951adcf1f041fcbc5ea0"
   VERSION: "1.4.1"
->>>>>>> 94099123
   NDK_VERSION: "r27c"
   #signing keys env variable checks
   ANDROID_SIGNING_KEY: "${{ secrets.ANDROID_SIGNING_KEY }}"
@@ -623,227 +618,9 @@
         uses: softprops/action-gh-release@v2
         with:
           tag_name: ${{ env.TAG_NAME }}
-<<<<<<< HEAD
           prerelease: true
           name: "${{ env.TAG_NAME }} Build ${{ steps.gen_notes.outputs.timestamp }}"
           body: ${{ steps.gen_notes.outputs.notes }}
-=======
-          files: |
-            rustdesk-${{ env.VERSION }}-${{ matrix.job.arch }}-sciter.deb
-
-      - name: Upload deb
-        uses: actions/upload-artifact@master
-        if: env.UPLOAD_ARTIFACT == 'true'
-        with:
-          name: rustdesk-${{ env.VERSION }}-${{ matrix.job.arch }}-sciter.deb
-          path: rustdesk-${{ env.VERSION }}-${{ matrix.job.arch }}-sciter.deb
-
-  build-appimage:
-    name: Build appimage ${{ matrix.job.target }}
-    needs: [build-rustdesk-linux]
-    runs-on: ubuntu-22.04
-    if: ${{ inputs.upload-artifact }}
-    strategy:
-      fail-fast: false
-      matrix:
-        job:
-          - { target: x86_64-unknown-linux-gnu, arch: x86_64 }
-          - { target: aarch64-unknown-linux-gnu, arch: aarch64 }
-    steps:
-      - name: Checkout source code
-        uses: actions/checkout@v4
-        with:
-          submodules: recursive
-
-      - name: Download Binary
-        uses: actions/download-artifact@master
-        with:
-          name: rustdesk-${{ env.VERSION }}-${{ matrix.job.arch }}.deb
-          path: .
-
-      - name: Rename Binary
-        run: |
-          mv rustdesk-${{ env.VERSION }}-${{ matrix.job.arch }}.deb appimage/rustdesk.deb
-
-      - name: Build appimage package
-        shell: bash
-        run: |
-          # install libarchive-tools for bsdtar command used in AppImageBuilder.yml
-          sudo apt-get update -y
-          # https://github.com/AppImage/AppImageKit/wiki/FUSE
-          sudo apt-get install -y libarchive-tools libfuse2
-          # set-up appimage-builder
-          # https://github.com/AppImage/AppImageKit/issues/1395
-          sudo pip3 install git+https://github.com/rustdesk-org/appimage-builder.git
-          # run appimage-builder
-          pushd appimage
-          sudo appimage-builder --skip-tests --recipe ./AppImageBuilder-${{ matrix.job.arch }}.yml
-
-      - name: Publish appimage package
-        if: env.UPLOAD_ARTIFACT == 'true'
-        uses: softprops/action-gh-release@v1
-        with:
-          prerelease: true
-          tag_name: ${{ env.TAG_NAME }}
-          files: |
-            ./appimage/rustdesk-${{ env.VERSION }}-*.AppImage
-
-  build-flatpak:
-    name: Build flatpak ${{ matrix.job.target }}${{ matrix.job.suffix }}
-    needs:
-      - build-rustdesk-linux
-      - build-rustdesk-linux-sciter
-    runs-on: ${{ matrix.job.on }}
-    if: ${{ inputs.upload-artifact }}
-    strategy:
-      fail-fast: false
-      matrix:
-        job:
-          - {
-              target: x86_64-unknown-linux-gnu,
-              # https://github.com/ostreedev/ostree/commit/4bac96a8c817beda37448f9b8c662162bb619981
-              distro: ubuntu22.04,
-              on: ubuntu-22.04,
-              arch: x86_64,
-              suffix: "",
-            }
-          - {
-              target: x86_64-unknown-linux-gnu,
-              distro: ubuntu22.04,
-              on: ubuntu-22.04,
-              arch: x86_64,
-              suffix: "-sciter",
-            }
-          - {
-              target: aarch64-unknown-linux-gnu,
-              # try out newer flatpak since error of "error: Nothing matches org.freedesktop.Platform in remote flathub"
-              distro: ubuntu22.04,
-              on: ubuntu-22.04-arm,
-              arch: aarch64,
-              suffix: "",
-            }
-    steps:
-      - name: Checkout source code
-        uses: actions/checkout@v4
-        with:
-          submodules: recursive
-
-      - name: Download Binary
-        uses: actions/download-artifact@master
-        with:
-          name: rustdesk-${{ env.VERSION }}-${{ matrix.job.arch }}${{ matrix.job.suffix }}.deb
-          path: .
-
-      - name: Rename Binary
-        run: |
-          mv rustdesk-${{ env.VERSION }}-${{ matrix.job.arch }}${{ matrix.job.suffix }}.deb flatpak/rustdesk.deb
-
-      - uses: rustdesk-org/run-on-arch-action@amd64-support
-        name: Build rustdesk flatpak package for ${{ matrix.job.arch }}
-        id: flatpak
-        with:
-          arch: ${{ matrix.job.arch }}
-          distro: ${{ matrix.job.distro }}
-          githubToken: ${{ github.token }}
-          setup: |
-            ls -l "${PWD}"
-          dockerRunArgs: |
-            --volume "${PWD}:/workspace"
-          shell: /bin/bash
-          install: |
-            apt-get update -y
-            apt-get install -y git flatpak flatpak-builder
-          run: |
-            # disable git safe.directory
-            git config --global --add safe.directory "*"
-            pushd /workspace
-            # flatpak deps
-            flatpak --user remote-add --if-not-exists flathub https://dl.flathub.org/repo/flathub.flatpakrepo
-            # package
-            pushd flatpak
-            git clone https://github.com/flathub/shared-modules.git --depth=1
-            flatpak-builder --user --install-deps-from=flathub -y --force-clean --repo=repo ./build ./rustdesk.json
-            flatpak build-bundle ./repo rustdesk-${{ env.VERSION }}-${{ matrix.job.arch }}${{ matrix.job.suffix }}.flatpak com.rustdesk.RustDesk
-
-      - name: Publish flatpak package
-        uses: softprops/action-gh-release@v1
-        with:
-          prerelease: true
-          tag_name: ${{ env.TAG_NAME }}
-          files: |
-            flatpak/rustdesk-${{ env.VERSION }}-${{ matrix.job.arch }}${{ matrix.job.suffix }}.flatpak
-
-  build-rustdesk-web:
-    if: False
-    name: build-rustdesk-web
-    runs-on: ubuntu-22.04
-    permissions:
-      contents: read
-    strategy:
-      fail-fast: false
-    env:
-      RELEASE_NAME: web-basic
-    steps:
-      - name: Checkout source code
-        uses: actions/checkout@v4
-        with:
-          submodules: recursive
-
-      - name: Prepare env
-        run: |
-          sudo apt-get update -y
-          sudo apt-get install -y wget npm
-
-      - name: Install flutter
-        uses: subosito/flutter-action@v2.12.0 #https://github.com/subosito/flutter-action/issues/277
-        with:
-          channel: "stable"
-          flutter-version: ${{ env.FLUTTER_VERSION }}
-
-      - name: Patch flutter
-        shell: bash
-        run: |
-          cd $(dirname $(dirname $(which flutter)))
-          [[ "3.24.5" == ${{env.FLUTTER_VERSION}} ]] && git apply ${{ github.workspace }}/.github/patches/flutter_3.24.4_dropdown_menu_enableFilter.diff
-
-      # https://rustdesk.com/docs/en/dev/build/web/
-      - name: Build web
-        shell: bash
-        run: |
-          pushd flutter/web/js
-          npm install yarn -g
-          npm install typescript -g
-          npm install protoc -g
-          # Install protoc first, see: https://google.github.io/proto-lens/installing-protoc.html
-          npm install ts-proto
-          # Only works with vite <= 2.8, see: https://github.com/vitejs/vite/blob/main/docs/guide/build.md#chunking-strategy
-          npm install vite@2.8
-          yarn install && yarn build
-          popd
-
-          pushd flutter/web
-          wget https://github.com/rustdesk/doc.rustdesk.com/releases/download/console/web_deps.tar.gz
-          tar xzf web_deps.tar.gz
-          popd
-
-          pushd flutter
-          flutter build web --release
-          cd build
-          cp ../web/README.md web
-          # TODO: Remove the following line when the web is almost complete.
-          echo -e "\n\nThis build is for preview and not full functionality." >> web/README.md
-          dir_name="rustdesk-${{ env.VERSION }}-${{ env.RELEASE_NAME }}"
-          mv web "${dir_name}" && tar czf "${dir_name}".tar.gz "${dir_name}"
-          sha256sum "${dir_name}".tar.gz
-          popd
-
-      - name: Publish web
-        if: env.UPLOAD_ARTIFACT == 'true'
-        uses: softprops/action-gh-release@v1
-        with:
-          prerelease: true
-          tag_name: ${{ env.TAG_NAME }}
->>>>>>> 94099123
           files: |
             ${{ github.workspace }}/artifacts/windows-flutter-artifacts/rustdesk-${{ env.VERSION }}-x86_64.exe
             ${{ github.workspace }}/artifacts/windows-flutter-artifacts/rustdesk-${{ env.VERSION }}-x86_64.msi
