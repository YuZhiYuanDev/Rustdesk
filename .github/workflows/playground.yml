--- conflicted
+++ resolved
@@ -16,11 +16,7 @@
   FLUTTER_ELINUX_VERSION: "3.16.9"
   TAG_NAME: "Nightly"
   VCPKG_BINARY_SOURCES: "clear;x-gha,readwrite"
-<<<<<<< HEAD
-  VCPKG_COMMIT_ID: "ef7dbf94b9198bc58f45951adcf1f041fcbc5ea0"
-=======
   VCPKG_COMMIT_ID: "6f29f12e82a8293156836ad81cc9bf5af41fe836"
->>>>>>> 34cf9d61
   VERSION: "1.4.2"
   NDK_VERSION: "r26d"
   #signing keys env variable checks
